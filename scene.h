--- conflicted
+++ resolved
@@ -542,18 +542,6 @@
 }
 
 inline
-<<<<<<< HEAD
-void Scene::Window::updateShadow(Shadow* shadow)
-{
-    m_shadow = shadow;
-=======
-void Scene::Window::suspendUnredirect(bool suspend)
-{
-    toplevel->suspendUnredirect(suspend);
->>>>>>> fe8fc6f8
-}
-
-inline
 const Shadow* Scene::Window::shadow() const
 {
     return m_shadow;
