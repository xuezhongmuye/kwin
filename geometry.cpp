/********************************************************************
 KWin - the KDE window manager
 This file is part of the KDE project.

Copyright (C) 1999, 2000 Matthias Ettrich <ettrich@kde.org>
Copyright (C) 2003 Lubos Lunak <l.lunak@kde.org>
Copyright (C) 2009 Lucas Murray <lmurray@undefinedfire.com>

This program is free software; you can redistribute it and/or modify
it under the terms of the GNU General Public License as published by
the Free Software Foundation; either version 2 of the License, or
(at your option) any later version.

This program is distributed in the hope that it will be useful,
but WITHOUT ANY WARRANTY; without even the implied warranty of
MERCHANTABILITY or FITNESS FOR A PARTICULAR PURPOSE.  See the
GNU General Public License for more details.

You should have received a copy of the GNU General Public License
along with this program.  If not, see <http://www.gnu.org/licenses/>.
*********************************************************************/

/*

 This file contains things relevant to geometry, i.e. workspace size,
 window positions and window sizes.

*/

#include "client.h"
#include "composite.h"
#include "cursor.h"
#include "netinfo.h"
#include "workspace.h"

#include "placement.h"
#include "geometrytip.h"
#include "rules.h"
#include "screens.h"
#include "effects.h"
#include "screenedge.h"
#include <QApplication>
#include <QDebug>
#include <QVarLengthArray>

#include "outline.h"

#include <KDecoration2/Decoration>
#include <KDecoration2/DecoratedClient>

namespace KWin
{

static inline int sign(int v) {
    return (v > 0) - (v < 0);
}

//********************************************
// Workspace
//********************************************

extern int screen_number;
extern bool is_multihead;

/*!
  Resizes the workspace after an XRANDR screen size change
 */
void Workspace::desktopResized()
{
    QRect geom = screens()->geometry();
    NETSize desktop_geometry;
    desktop_geometry.width = geom.width();
    desktop_geometry.height = geom.height();
    rootInfo()->setDesktopGeometry(desktop_geometry);

    updateClientArea();
    saveOldScreenSizes(); // after updateClientArea(), so that one still uses the previous one

    // TODO: emit a signal instead and remove the deep function calls into edges and effects
    ScreenEdges::self()->recreateEdges();

    if (effects) {
        static_cast<EffectsHandlerImpl*>(effects)->desktopResized(geom.size());
    }

    //Update the shape of the overlay window to fix redrawing of unredirected windows. bug#305781
    m_compositor->checkUnredirect(true);
}

void Workspace::saveOldScreenSizes()
{
    olddisplaysize = QSize( displayWidth(), displayHeight());
    oldscreensizes.clear();
    for( int i = 0;
         i < screens()->count();
         ++i )
        oldscreensizes.append( screens()->geometry( i ));
}

/*!
  Updates the current client areas according to the current clients.

  If the area changes or force is true, the new areas are propagated to the world.

  The client area is the area that is available for clients (that
  which is not taken by windows like panels, the top-of-screen menu
  etc).

  \sa clientArea()
 */

void Workspace::updateClientArea(bool force)
{
    const Screens *s = Screens::self();
    int nscreens = s->count();
    const int numberOfDesktops = VirtualDesktopManager::self()->count();
    qCDebug(KWIN_CORE) << "screens: " << nscreens << "desktops: " << numberOfDesktops;
    QVector< QRect > new_wareas(numberOfDesktops + 1);
    QVector< StrutRects > new_rmoveareas(numberOfDesktops + 1);
    QVector< QVector< QRect > > new_sareas(numberOfDesktops + 1);
    QVector< QRect > screens(nscreens);
    QRect desktopArea;
    for (int i = 0; i < nscreens; i++) {
        desktopArea |= s->geometry(i);
    }
    for (int iS = 0;
            iS < nscreens;
            iS ++) {
        screens [iS] = s->geometry(iS);
    }
    for (int i = 1;
            i <= numberOfDesktops;
            ++i) {
        new_wareas[ i ] = desktopArea;
        new_sareas[ i ].resize(nscreens);
        for (int iS = 0;
                iS < nscreens;
                iS ++)
            new_sareas[ i ][ iS ] = screens[ iS ];
    }
    for (ClientList::ConstIterator it = clients.constBegin(); it != clients.constEnd(); ++it) {
        if (!(*it)->hasStrut())
            continue;
        QRect r = (*it)->adjustedClientArea(desktopArea, desktopArea);
        StrutRects strutRegion = (*it)->strutRects();

        // Ignore offscreen xinerama struts. These interfere with the larger monitors on the setup
        // and should be ignored so that applications that use the work area to work out where
        // windows can go can use the entire visible area of the larger monitors.
        // This goes against the EWMH description of the work area but it is a toss up between
        // having unusable sections of the screen (Which can be quite large with newer monitors)
        // or having some content appear offscreen (Relatively rare compared to other).
        bool hasOffscreenXineramaStrut = (*it)->hasOffscreenXineramaStrut();

        if ((*it)->isOnAllDesktops()) {
            for (int i = 1;
                    i <= numberOfDesktops;
                    ++i) {
                if (!hasOffscreenXineramaStrut)
                    new_wareas[ i ] = new_wareas[ i ].intersected(r);
                new_rmoveareas[ i ] += strutRegion;
                for (int iS = 0;
                        iS < nscreens;
                        iS ++) {
                    new_sareas[ i ][ iS ] = new_sareas[ i ][ iS ].intersected(
                                                (*it)->adjustedClientArea(desktopArea, screens[ iS ]));
                }
            }
        } else {
            if (!hasOffscreenXineramaStrut)
                new_wareas[(*it)->desktop()] = new_wareas[(*it)->desktop()].intersected(r);
            new_rmoveareas[(*it)->desktop()] += strutRegion;
            for (int iS = 0;
                    iS < nscreens;
                    iS ++) {
//                            qDebug() << "adjusting new_sarea: " << screens[ iS ];
                new_sareas[(*it)->desktop()][ iS ]
                = new_sareas[(*it)->desktop()][ iS ].intersected(
                      (*it)->adjustedClientArea(desktopArea, screens[ iS ]));
            }
        }
    }
#if 0
    for (int i = 1;
            i <= numberOfDesktops();
            ++i) {
        for (int iS = 0;
                iS < nscreens;
                iS ++)
            qCDebug(KWIN_CORE) << "new_sarea: " << new_sareas[ i ][ iS ];
    }
#endif

    bool changed = force;

    if (screenarea.isEmpty())
        changed = true;

    for (int i = 1;
            !changed && i <= numberOfDesktops;
            ++i) {
        if (workarea[ i ] != new_wareas[ i ])
            changed = true;
        if (restrictedmovearea[ i ] != new_rmoveareas[ i ])
            changed = true;
        if (screenarea[ i ].size() != new_sareas[ i ].size())
            changed = true;
        for (int iS = 0;
                !changed && iS < nscreens;
                iS ++)
            if (new_sareas[ i ][ iS ] != screenarea [ i ][ iS ])
                changed = true;
    }

    if (changed) {
        workarea = new_wareas;
        oldrestrictedmovearea = restrictedmovearea;
        restrictedmovearea = new_rmoveareas;
        screenarea = new_sareas;
        NETRect r;
        for (int i = 1; i <= numberOfDesktops; i++) {
            r.pos.x = workarea[ i ].x();
            r.pos.y = workarea[ i ].y();
            r.size.width = workarea[ i ].width();
            r.size.height = workarea[ i ].height();
            rootInfo()->setWorkArea(i, r);
        }

        for (ClientList::ConstIterator it = clients.constBegin();
                it != clients.constEnd();
                ++it)
            (*it)->checkWorkspacePosition();
        for (ClientList::ConstIterator it = desktops.constBegin();
                it != desktops.constEnd();
                ++it)
            (*it)->checkWorkspacePosition();

        oldrestrictedmovearea.clear(); // reset, no longer valid or needed
    }

    qCDebug(KWIN_CORE) << "Done.";
}

void Workspace::updateClientArea()
{
    updateClientArea(false);
}


/*!
  returns the area available for clients. This is the desktop
  geometry minus windows on the dock.  Placement algorithms should
  refer to this rather than geometry().

  \sa geometry()
 */

QRect Workspace::clientArea(clientAreaOption opt, int screen, int desktop) const
{
    if (desktop == NETWinInfo::OnAllDesktops || desktop == 0)
        desktop = VirtualDesktopManager::self()->current();
    if (screen == -1)
        screen = screens()->current();

    QRect sarea, warea;

    if (is_multihead) {
        sarea = (!screenarea.isEmpty()
                   && screen < screenarea[ desktop ].size()) // screens may be missing during KWin initialization or screen config changes
                  ? screenarea[ desktop ][ screen_number ]
                  : screens()->geometry(screen_number);
        warea = workarea[ desktop ].isNull()
                ? screens()->geometry(screen_number)
                : workarea[ desktop ];
    } else {
        sarea = (!screenarea.isEmpty()
                && screen < screenarea[ desktop ].size()) // screens may be missing during KWin initialization or screen config changes
                ? screenarea[ desktop ][ screen ]
                : screens()->geometry(screen);
        warea = workarea[ desktop ].isNull()
                ? QRect(0, 0, displayWidth(), displayHeight())
                : workarea[ desktop ];
    }

    switch(opt) {
    case MaximizeArea:
    case PlacementArea:
            return sarea;
    case MaximizeFullArea:
    case FullScreenArea:
    case MovementArea:
    case ScreenArea:
        if (is_multihead)
            return screens()->geometry(screen_number);
        else
            return screens()->geometry(screen);
    case WorkArea:
        if (is_multihead)
            return sarea;
        else
            return warea;
    case FullArea:
        return QRect(0, 0, displayWidth(), displayHeight());
    }
    abort();
}


QRect Workspace::clientArea(clientAreaOption opt, const QPoint& p, int desktop) const
{
    return clientArea(opt, screens()->number(p), desktop);
}

QRect Workspace::clientArea(clientAreaOption opt, const Client* c) const
{
    return clientArea(opt, c->geometry().center(), c->desktop());
}

QRegion Workspace::restrictedMoveArea(int desktop, StrutAreas areas) const
{
    if (desktop == NETWinInfo::OnAllDesktops || desktop == 0)
        desktop = VirtualDesktopManager::self()->current();
    QRegion region;
    foreach (const StrutRect & rect, restrictedmovearea[desktop])
    if (areas & rect.area())
        region += rect;
    return region;
}

bool Workspace::inUpdateClientArea() const
{
    return !oldrestrictedmovearea.isEmpty();
}

QRegion Workspace::previousRestrictedMoveArea(int desktop, StrutAreas areas) const
{
    if (desktop == NETWinInfo::OnAllDesktops || desktop == 0)
        desktop = VirtualDesktopManager::self()->current();
    QRegion region;
    foreach (const StrutRect & rect, oldrestrictedmovearea.at(desktop))
    if (areas & rect.area())
        region += rect;
    return region;
}

QVector< QRect > Workspace::previousScreenSizes() const
{
    return oldscreensizes;
}

int Workspace::oldDisplayWidth() const
{
    return olddisplaysize.width();
}

int Workspace::oldDisplayHeight() const
{
    return olddisplaysize.height();
}

/*!
  Client \a c is moved around to position \a pos. This gives the
  workspace the opportunity to interveniate and to implement
  snap-to-windows functionality.

  The parameter \a snapAdjust is a multiplier used to calculate the
  effective snap zones. When 1.0, it means that the snap zones will be
  used without change.
 */
QPoint Workspace::adjustClientPosition(Client* c, QPoint pos, bool unrestricted, double snapAdjust)
{
    QSize borderSnapZone(options->borderSnapZone(), options->borderSnapZone());
    QRect maxRect;
    int guideMaximized = MaximizeRestore;
    if (c->maximizeMode() != MaximizeRestore) {
        maxRect = clientArea(MaximizeArea, pos + c->rect().center(), c->desktop());
        QRect geo = c->geometry();
        if (c->maximizeMode() & MaximizeHorizontal && (geo.x() == maxRect.left() || geo.right() == maxRect.right())) {
            guideMaximized |= MaximizeHorizontal;
            borderSnapZone.setWidth(qMax(borderSnapZone.width() + 2, maxRect.width() / 16));
        }
        if (c->maximizeMode() & MaximizeVertical && (geo.y() == maxRect.top() || geo.bottom() == maxRect.bottom())) {
            guideMaximized |= MaximizeVertical;
            borderSnapZone.setHeight(qMax(borderSnapZone.height() + 2, maxRect.height() / 16));
        }
    }

    if (options->windowSnapZone() || !borderSnapZone.isNull() || options->centerSnapZone()) {

        const bool sOWO = options->isSnapOnlyWhenOverlapping();
        const int screen = screens()->number(pos + c->rect().center());
        if (maxRect.isNull())
            maxRect = clientArea(MovementArea, screen, c->desktop());
        const int xmin = maxRect.left();
        const int xmax = maxRect.right() + 1;             //desk size
        const int ymin = maxRect.top();
        const int ymax = maxRect.bottom() + 1;

        const int cx(pos.x());
        const int cy(pos.y());
        const int cw(c->width());
        const int ch(c->height());
        const int rx(cx + cw);
        const int ry(cy + ch);               //these don't change

        int nx(cx), ny(cy);                         //buffers
        int deltaX(xmax);
        int deltaY(ymax);   //minimum distance to other clients

        int lx, ly, lrx, lry; //coords and size for the comparison client, l

        // border snap
        const int snapX = borderSnapZone.width() * snapAdjust; //snap trigger
        const int snapY = borderSnapZone.height() * snapAdjust;
        if (snapX || snapY) {
            QRect geo = c->geometry();
            const QPoint cp = c->clientPos();
            const QSize cs = geo.size() - c->clientSize();
            int padding[4] = { cp.x(), cs.width() - cp.x(), cp.y(), cs.height() - cp.y() };

            // snap to titlebar / snap to window borders on inner screen edges
            Client::Position titlePos = c->titlebarPosition();
            if (padding[0] && (titlePos == Client::PositionLeft || (c->maximizeMode() & MaximizeHorizontal) ||
                               screens()->intersecting(geo.translated(maxRect.x() - (padding[0] + geo.x()), 0)) > 1))
                padding[0] = 0;
            if (padding[1] && (titlePos == Client::PositionRight || (c->maximizeMode() & MaximizeHorizontal) ||
                               screens()->intersecting(geo.translated(maxRect.right() + padding[1] - geo.right(), 0)) > 1))
                padding[1] = 0;
            if (padding[2] && (titlePos == Client::PositionTop || (c->maximizeMode() & MaximizeVertical) ||
                               screens()->intersecting(geo.translated(0, maxRect.y() - (padding[2] + geo.y()))) > 1))
                padding[2] = 0;
            if (padding[3] && (titlePos == Client::PositionBottom || (c->maximizeMode() & MaximizeVertical) ||
                               screens()->intersecting(geo.translated(0, maxRect.bottom() + padding[3] - geo.bottom())) > 1))
                padding[3] = 0;
            if ((sOWO ? (cx < xmin) : true) && (qAbs(xmin - cx) < snapX)) {
                deltaX = xmin - cx;
                nx = xmin - padding[0];
            }
            if ((sOWO ? (rx > xmax) : true) && (qAbs(rx - xmax) < snapX) && (qAbs(xmax - rx) < deltaX)) {
                deltaX = rx - xmax;
                nx = xmax - cw + padding[1];
            }

            if ((sOWO ? (cy < ymin) : true) && (qAbs(ymin - cy) < snapY)) {
                deltaY = ymin - cy;
                ny = ymin - padding[2];
            }
            if ((sOWO ? (ry > ymax) : true) && (qAbs(ry - ymax) < snapY) && (qAbs(ymax - ry) < deltaY)) {
                deltaY = ry - ymax;
                ny = ymax - ch + padding[3];
            }
        }

        // windows snap
        int snap = options->windowSnapZone() * snapAdjust;
        if (snap) {
            QList<Client *>::ConstIterator l;
            for (l = clients.constBegin(); l != clients.constEnd(); ++l) {
                if ((*l) == c)
                    continue;
                if ((*l)->isMinimized())
                    continue; // is minimized
                if ((*l)->tabGroup() && (*l) != (*l)->tabGroup()->current())
                    continue; // is not active tab
                if (!((*l)->isOnDesktop(c->desktop()) || c->isOnDesktop((*l)->desktop())))
                    continue; // wrong virtual desktop
                if (!(*l)->isOnCurrentActivity())
                    continue; // wrong activity
                if ((*l)->isDesktop() || (*l)->isSplash())
                    continue;

                lx = (*l)->x();
                ly = (*l)->y();
                lrx = lx + (*l)->width();
                lry = ly + (*l)->height();

                if (!(guideMaximized & MaximizeHorizontal) &&
                    (((cy <= lry) && (cy  >= ly)) || ((ry >= ly) && (ry  <= lry)) || ((cy <= ly) && (ry >= lry)))) {
                    if ((sOWO ? (cx < lrx) : true) && (qAbs(lrx - cx) < snap) && (qAbs(lrx - cx) < deltaX)) {
                        deltaX = qAbs(lrx - cx);
                        nx = lrx;
                    }
                    if ((sOWO ? (rx > lx) : true) && (qAbs(rx - lx) < snap) && (qAbs(rx - lx) < deltaX)) {
                        deltaX = qAbs(rx - lx);
                        nx = lx - cw;
                    }
                }

                if (!(guideMaximized & MaximizeVertical) &&
                    (((cx <= lrx) && (cx  >= lx)) || ((rx >= lx) && (rx  <= lrx)) || ((cx <= lx) && (rx >= lrx)))) {
                    if ((sOWO ? (cy < lry) : true) && (qAbs(lry - cy) < snap) && (qAbs(lry - cy) < deltaY)) {
                        deltaY = qAbs(lry - cy);
                        ny = lry;
                    }
                    //if ( (qAbs( ry-ly ) < snap) && (qAbs( ry - ly ) < deltaY ))
                    if ((sOWO ? (ry > ly) : true) && (qAbs(ry - ly) < snap) && (qAbs(ry - ly) < deltaY)) {
                        deltaY = qAbs(ry - ly);
                        ny = ly - ch;
                    }
                }

                // Corner snapping
                if (!(guideMaximized & MaximizeVertical) && (nx == lrx || nx + cw == lx)) {
                    if ((sOWO ? (ry > lry) : true) && (qAbs(lry - ry) < snap) && (qAbs(lry - ry) < deltaY)) {
                        deltaY = qAbs(lry - ry);
                        ny = lry - ch;
                    }
                    if ((sOWO ? (cy < ly) : true) && (qAbs(cy - ly) < snap) && (qAbs(cy - ly) < deltaY)) {
                        deltaY = qAbs(cy - ly);
                        ny = ly;
                    }
                }
                if (!(guideMaximized & MaximizeHorizontal) && (ny == lry || ny + ch == ly)) {
                    if ((sOWO ? (rx > lrx) : true) && (qAbs(lrx - rx) < snap) && (qAbs(lrx - rx) < deltaX)) {
                        deltaX = qAbs(lrx - rx);
                        nx = lrx - cw;
                    }
                    if ((sOWO ? (cx < lx) : true) && (qAbs(cx - lx) < snap) && (qAbs(cx - lx) < deltaX)) {
                        deltaX = qAbs(cx - lx);
                        nx = lx;
                    }
                }
            }
        }

        // center snap
        snap = options->centerSnapZone() * snapAdjust; //snap trigger
        if (snap) {
            int diffX = qAbs((xmin + xmax) / 2 - (cx + cw / 2));
            int diffY = qAbs((ymin + ymax) / 2 - (cy + ch / 2));
            if (diffX < snap && diffY < snap && diffX < deltaX && diffY < deltaY) {
                // Snap to center of screen
                nx = (xmin + xmax) / 2 - cw / 2;
                ny = (ymin + ymax) / 2 - ch / 2;
            } else if (options->borderSnapZone()) {
                // Enhance border snap
                if ((nx == xmin || nx == xmax - cw) && diffY < snap && diffY < deltaY) {
                    // Snap to vertical center on screen edge
                    ny = (ymin + ymax) / 2 - ch / 2;
                } else if (((unrestricted ? ny == ymin : ny <= ymin) || ny == ymax - ch) &&
                          diffX < snap && diffX < deltaX) {
                    // Snap to horizontal center on screen edge
                    nx = (xmin + xmax) / 2 - cw / 2;
                }
            }
        }

        pos = QPoint(nx, ny);
    }
    return pos;
}

QRect Workspace::adjustClientSize(Client* c, QRect moveResizeGeom, int mode)
{
    //adapted from adjustClientPosition on 29May2004
    //this function is called when resizing a window and will modify
    //the new dimensions to snap to other windows/borders if appropriate
    if (options->windowSnapZone() || options->borderSnapZone()) {  // || options->centerSnapZone )
        const bool sOWO = options->isSnapOnlyWhenOverlapping();

        const QRect maxRect = clientArea(MovementArea, c->rect().center(), c->desktop());
        const int xmin = maxRect.left();
        const int xmax = maxRect.right();               //desk size
        const int ymin = maxRect.top();
        const int ymax = maxRect.bottom();

        const int cx(moveResizeGeom.left());
        const int cy(moveResizeGeom.top());
        const int rx(moveResizeGeom.right());
        const int ry(moveResizeGeom.bottom());

        int newcx(cx), newcy(cy);                         //buffers
        int newrx(rx), newry(ry);
        int deltaX(xmax);
        int deltaY(ymax);   //minimum distance to other clients

        int lx, ly, lrx, lry; //coords and size for the comparison client, l

        // border snap
        int snap = options->borderSnapZone(); //snap trigger
        if (snap) {
            deltaX = int(snap);
            deltaY = int(snap);

#define SNAP_BORDER_TOP \
    if ((sOWO?(newcy<ymin):true) && (qAbs(ymin-newcy)<deltaY)) \
    { \
        deltaY = qAbs(ymin-newcy); \
        newcy = ymin; \
    }

#define SNAP_BORDER_BOTTOM \
    if ((sOWO?(newry>ymax):true) && (qAbs(ymax-newry)<deltaY)) \
    { \
        deltaY = qAbs(ymax-newcy); \
        newry = ymax; \
    }

#define SNAP_BORDER_LEFT \
    if ((sOWO?(newcx<xmin):true) && (qAbs(xmin-newcx)<deltaX)) \
    { \
        deltaX = qAbs(xmin-newcx); \
        newcx = xmin; \
    }

#define SNAP_BORDER_RIGHT \
    if ((sOWO?(newrx>xmax):true) && (qAbs(xmax-newrx)<deltaX)) \
    { \
        deltaX = qAbs(xmax-newrx); \
        newrx = xmax; \
    }
            switch(mode) {
            case Client::PositionBottomRight:
                SNAP_BORDER_BOTTOM
                SNAP_BORDER_RIGHT
                break;
            case Client::PositionRight:
                SNAP_BORDER_RIGHT
                break;
            case Client::PositionBottom:
                SNAP_BORDER_BOTTOM
                break;
            case Client::PositionTopLeft:
                SNAP_BORDER_TOP
                SNAP_BORDER_LEFT
                break;
            case Client::PositionLeft:
                SNAP_BORDER_LEFT
                break;
            case Client::PositionTop:
                SNAP_BORDER_TOP
                break;
            case Client::PositionTopRight:
                SNAP_BORDER_TOP
                SNAP_BORDER_RIGHT
                break;
            case Client::PositionBottomLeft:
                SNAP_BORDER_BOTTOM
                SNAP_BORDER_LEFT
                break;
            default:
                abort();
                break;
            }


        }

        // windows snap
        snap = options->windowSnapZone();
        if (snap) {
            deltaX = int(snap);
            deltaY = int(snap);
            QList<Client *>::ConstIterator l;
            for (l = clients.constBegin(); l != clients.constEnd(); ++l) {
                if ((*l)->isOnDesktop(VirtualDesktopManager::self()->current()) &&
                        !(*l)->isMinimized()
                        && (*l) != c) {
                    lx = (*l)->x() - 1;
                    ly = (*l)->y() - 1;
                    lrx = (*l)->x() + (*l)->width();
                    lry = (*l)->y() + (*l)->height();

#define WITHIN_HEIGHT ((( newcy <= lry ) && ( newcy  >= ly  ))  || \
                       (( newry >= ly  ) && ( newry  <= lry ))  || \
                       (( newcy <= ly  ) && ( newry >= lry  )) )

#define WITHIN_WIDTH  ( (( cx <= lrx ) && ( cx  >= lx  ))  || \
                        (( rx >= lx  ) && ( rx  <= lrx ))  || \
                        (( cx <= lx  ) && ( rx >= lrx  )) )

#define SNAP_WINDOW_TOP  if ( (sOWO?(newcy<lry):true) \
                              && WITHIN_WIDTH  \
                              && (qAbs( lry - newcy ) < deltaY) ) {  \
    deltaY = qAbs( lry - newcy ); \
    newcy=lry; \
}

#define SNAP_WINDOW_BOTTOM  if ( (sOWO?(newry>ly):true)  \
                                 && WITHIN_WIDTH  \
                                 && (qAbs( ly - newry ) < deltaY) ) {  \
    deltaY = qAbs( ly - newry );  \
    newry=ly;  \
}

#define SNAP_WINDOW_LEFT  if ( (sOWO?(newcx<lrx):true)  \
                               && WITHIN_HEIGHT  \
                               && (qAbs( lrx - newcx ) < deltaX)) {  \
    deltaX = qAbs( lrx - newcx );  \
    newcx=lrx;  \
}

#define SNAP_WINDOW_RIGHT  if ( (sOWO?(newrx>lx):true)  \
                                && WITHIN_HEIGHT  \
                                && (qAbs( lx - newrx ) < deltaX))  \
{  \
    deltaX = qAbs( lx - newrx );  \
    newrx=lx;  \
}

#define SNAP_WINDOW_C_TOP  if ( (sOWO?(newcy<ly):true)  \
                                && (newcx == lrx || newrx == lx)  \
                                && qAbs(ly-newcy) < deltaY ) {  \
    deltaY = qAbs( ly - newcy + 1 ); \
    newcy = ly + 1; \
}

#define SNAP_WINDOW_C_BOTTOM  if ( (sOWO?(newry>lry):true)  \
                                   && (newcx == lrx || newrx == lx)  \
                                   && qAbs(lry-newry) < deltaY ) {  \
    deltaY = qAbs( lry - newry - 1 ); \
    newry = lry - 1; \
}

#define SNAP_WINDOW_C_LEFT  if ( (sOWO?(newcx<lx):true)  \
                                 && (newcy == lry || newry == ly)  \
                                 && qAbs(lx-newcx) < deltaX ) {  \
    deltaX = qAbs( lx - newcx + 1 ); \
    newcx = lx + 1; \
}

#define SNAP_WINDOW_C_RIGHT  if ( (sOWO?(newrx>lrx):true)  \
                                  && (newcy == lry || newry == ly)  \
                                  && qAbs(lrx-newrx) < deltaX ) {  \
    deltaX = qAbs( lrx - newrx - 1 ); \
    newrx = lrx - 1; \
}

                    switch(mode) {
                    case Client::PositionBottomRight:
                        SNAP_WINDOW_BOTTOM
                        SNAP_WINDOW_RIGHT
                        SNAP_WINDOW_C_BOTTOM
                        SNAP_WINDOW_C_RIGHT
                        break;
                    case Client::PositionRight:
                        SNAP_WINDOW_RIGHT
                        SNAP_WINDOW_C_RIGHT
                        break;
                    case Client::PositionBottom:
                        SNAP_WINDOW_BOTTOM
                        SNAP_WINDOW_C_BOTTOM
                        break;
                    case Client::PositionTopLeft:
                        SNAP_WINDOW_TOP
                        SNAP_WINDOW_LEFT
                        SNAP_WINDOW_C_TOP
                        SNAP_WINDOW_C_LEFT
                        break;
                    case Client::PositionLeft:
                        SNAP_WINDOW_LEFT
                        SNAP_WINDOW_C_LEFT
                        break;
                    case Client::PositionTop:
                        SNAP_WINDOW_TOP
                        SNAP_WINDOW_C_TOP
                        break;
                    case Client::PositionTopRight:
                        SNAP_WINDOW_TOP
                        SNAP_WINDOW_RIGHT
                        SNAP_WINDOW_C_TOP
                        SNAP_WINDOW_C_RIGHT
                        break;
                    case Client::PositionBottomLeft:
                        SNAP_WINDOW_BOTTOM
                        SNAP_WINDOW_LEFT
                        SNAP_WINDOW_C_BOTTOM
                        SNAP_WINDOW_C_LEFT
                        break;
                    default:
                        abort();
                        break;
                    }
                }
            }
        }

        // center snap
        //snap = options->centerSnapZone;
        //if (snap)
        //    {
        //    // Don't resize snap to center as it interferes too much
        //    // There are two ways of implementing this if wanted:
        //    // 1) Snap only to the same points that the move snap does, and
        //    // 2) Snap to the horizontal and vertical center lines of the screen
        //    }

        moveResizeGeom = QRect(QPoint(newcx, newcy), QPoint(newrx, newry));
    }
    return moveResizeGeom;
}

/*!
  Marks the client as being moved around by the user.
 */
void Workspace::setClientIsMoving(Client *c)
{
    Q_ASSERT(!c || !movingClient); // Catch attempts to move a second
    // window while still moving the first one.
    movingClient = c;
    if (movingClient)
        ++block_focus;
    else
        --block_focus;
}

// When kwin crashes, windows will not be gravitated back to their original position
// and will remain offset by the size of the decoration. So when restarting, fix this
// (the property with the size of the frame remains on the window after the crash).
void Workspace::fixPositionAfterCrash(xcb_window_t w, const xcb_get_geometry_reply_t *geometry)
{
    NETWinInfo i(connection(), w, rootWindow(), NET::WMFrameExtents, 0);
    NETStrut frame = i.frameExtents();

    if (frame.left != 0 || frame.top != 0) {
        // left and top needed due to narrowing conversations restrictions in C++11
        const uint32_t left = frame.left;
        const uint32_t top = frame.top;
        const uint32_t values[] = { geometry->x - left, geometry->y - top };
        xcb_configure_window(connection(), w, XCB_CONFIG_WINDOW_X | XCB_CONFIG_WINDOW_Y, values);
    }
}

//********************************************
// Client
//********************************************


void Client::keepInArea(QRect area, bool partial)
{
    if (partial) {
        // increase the area so that can have only 100 pixels in the area
        area.setLeft(qMin(area.left() - width() + 100, area.left()));
        area.setTop(qMin(area.top() - height() + 100, area.top()));
        area.setRight(qMax(area.right() + width() - 100, area.right()));
        area.setBottom(qMax(area.bottom() + height() - 100, area.bottom()));
    }
    if (!partial) {
        // resize to fit into area
        if (area.width() < width() || area.height() < height())
            resizeWithChecks(qMin(area.width(), width()), qMin(area.height(), height()));
    }
    int tx = x(), ty = y();
    if (geometry().right() > area.right() && width() <= area.width())
        tx = area.right() - width() + 1;
    if (geometry().bottom() > area.bottom() && height() <= area.height())
        ty = area.bottom() - height() + 1;
    if (!area.contains(geometry().topLeft())) {
        if (tx < area.x())
            tx = area.x();
        if (ty < area.y())
            ty = area.y();
    }
    if (tx != x() || ty != y())
        move(tx, ty);
}

/*!
  Returns \a area with the client's strut taken into account.

  Used from Workspace in updateClientArea.
 */
// TODO move to Workspace?

QRect Client::adjustedClientArea(const QRect &desktopArea, const QRect& area) const
{
    QRect r = area;
    NETExtendedStrut str = strut();
    QRect stareaL = QRect(
                        0,
                        str . left_start,
                        str . left_width,
                        str . left_end - str . left_start + 1);
    QRect stareaR = QRect(
                        desktopArea . right() - str . right_width + 1,
                        str . right_start,
                        str . right_width,
                        str . right_end - str . right_start + 1);
    QRect stareaT = QRect(
                        str . top_start,
                        0,
                        str . top_end - str . top_start + 1,
                        str . top_width);
    QRect stareaB = QRect(
                        str . bottom_start,
                        desktopArea . bottom() - str . bottom_width + 1,
                        str . bottom_end - str . bottom_start + 1,
                        str . bottom_width);

    QRect screenarea = workspace()->clientArea(ScreenArea, this);
    // HACK: workarea handling is not xinerama aware, so if this strut
    // reserves place at a xinerama edge that's inside the virtual screen,
    // ignore the strut for workspace setting.
    if (area == QRect(0, 0, displayWidth(), displayHeight())) {
        if (stareaL.left() < screenarea.left())
            stareaL = QRect();
        if (stareaR.right() > screenarea.right())
            stareaR = QRect();
        if (stareaT.top() < screenarea.top())
            stareaT = QRect();
        if (stareaB.bottom() < screenarea.bottom())
            stareaB = QRect();
    }
    // Handle struts at xinerama edges that are inside the virtual screen.
    // They're given in virtual screen coordinates, make them affect only
    // their xinerama screen.
    stareaL.setLeft(qMax(stareaL.left(), screenarea.left()));
    stareaR.setRight(qMin(stareaR.right(), screenarea.right()));
    stareaT.setTop(qMax(stareaT.top(), screenarea.top()));
    stareaB.setBottom(qMin(stareaB.bottom(), screenarea.bottom()));

    if (stareaL . intersects(area)) {
//        qDebug() << "Moving left of: " << r << " to " << stareaL.right() + 1;
        r . setLeft(stareaL . right() + 1);
    }
    if (stareaR . intersects(area)) {
//        qDebug() << "Moving right of: " << r << " to " << stareaR.left() - 1;
        r . setRight(stareaR . left() - 1);
    }
    if (stareaT . intersects(area)) {
//        qDebug() << "Moving top of: " << r << " to " << stareaT.bottom() + 1;
        r . setTop(stareaT . bottom() + 1);
    }
    if (stareaB . intersects(area)) {
//        qDebug() << "Moving bottom of: " << r << " to " << stareaB.top() - 1;
        r . setBottom(stareaB . top() - 1);
    }
    return r;
}

NETExtendedStrut Client::strut() const
{
    NETExtendedStrut ext = info->extendedStrut();
    NETStrut str = info->strut();
    if (ext.left_width == 0 && ext.right_width == 0 && ext.top_width == 0 && ext.bottom_width == 0
            && (str.left != 0 || str.right != 0 || str.top != 0 || str.bottom != 0)) {
        // build extended from simple
        if (str.left != 0) {
            ext.left_width = str.left;
            ext.left_start = 0;
            ext.left_end = displayHeight();
        }
        if (str.right != 0) {
            ext.right_width = str.right;
            ext.right_start = 0;
            ext.right_end = displayHeight();
        }
        if (str.top != 0) {
            ext.top_width = str.top;
            ext.top_start = 0;
            ext.top_end = displayWidth();
        }
        if (str.bottom != 0) {
            ext.bottom_width = str.bottom;
            ext.bottom_start = 0;
            ext.bottom_end = displayWidth();
        }
    }
    return ext;
}

StrutRect Client::strutRect(StrutArea area) const
{
    assert(area != StrutAreaAll);   // Not valid
    NETExtendedStrut strutArea = strut();
    switch(area) {
    case StrutAreaTop:
        if (strutArea.top_width != 0)
            return StrutRect(QRect(
                                 strutArea.top_start, 0,
                                 strutArea.top_end - strutArea.top_start, strutArea.top_width
                             ), StrutAreaTop);
        break;
    case StrutAreaRight:
        if (strutArea.right_width != 0)
            return StrutRect(QRect(
                                 displayWidth() - strutArea.right_width, strutArea.right_start,
                                 strutArea.right_width, strutArea.right_end - strutArea.right_start
                             ), StrutAreaRight);
        break;
    case StrutAreaBottom:
        if (strutArea.bottom_width != 0)
            return StrutRect(QRect(
                                 strutArea.bottom_start, displayHeight() - strutArea.bottom_width,
                                 strutArea.bottom_end - strutArea.bottom_start, strutArea.bottom_width
                             ), StrutAreaBottom);
        break;
    case StrutAreaLeft:
        if (strutArea.left_width != 0)
            return StrutRect(QRect(
                                 0, strutArea.left_start,
                                 strutArea.left_width, strutArea.left_end - strutArea.left_start
                             ), StrutAreaLeft);
        break;
    default:
        abort(); // Not valid
    }
    return StrutRect(); // Null rect
}

StrutRects Client::strutRects() const
{
    StrutRects region;
    region += strutRect(StrutAreaTop);
    region += strutRect(StrutAreaRight);
    region += strutRect(StrutAreaBottom);
    region += strutRect(StrutAreaLeft);
    return region;
}

bool Client::hasStrut() const
{
    NETExtendedStrut ext = strut();
    if (ext.left_width == 0 && ext.right_width == 0 && ext.top_width == 0 && ext.bottom_width == 0)
        return false;
    return true;
}

bool Client::hasOffscreenXineramaStrut() const
{
    // Get strut as a QRegion
    QRegion region;
    region += strutRect(StrutAreaTop);
    region += strutRect(StrutAreaRight);
    region += strutRect(StrutAreaBottom);
    region += strutRect(StrutAreaLeft);

    // Remove all visible areas so that only the invisible remain
    for (int i = 0; i < screens()->count(); i ++)
        region -= screens()->geometry(i);

    // If there's anything left then we have an offscreen strut
    return !region.isEmpty();
}

void Client::checkWorkspacePosition(QRect oldGeometry, int oldDesktop)
{
    if( !oldGeometry.isValid())
        oldGeometry = geometry();
    if( oldDesktop == -2 )
        oldDesktop = desktop();
    if (isDesktop())
        return;
    if (isFullScreen()) {
        QRect area = workspace()->clientArea(FullScreenArea, this);
        if (geometry() != area)
            setGeometry(area);
        return;
    }
    if (isDock())
        return;

    if (maximizeMode() != MaximizeRestore) {
        // TODO update geom_restore?
        changeMaximize(false, false, true);   // adjust size
        const QRect screenArea = workspace()->clientArea(ScreenArea, this);
        QRect geom = geometry();
        checkOffscreenPosition(&geom, screenArea);
        setGeometry(geom);
        return;
    }

    if (quick_tile_mode != QuickTileNone) {
        setGeometry(electricBorderMaximizeGeometry(geometry().center(), desktop()));
        return;
    }

    // this can be true only if this window was mapped before KWin
    // was started - in such case, don't adjust position to workarea,
    // because the window already had its position, and if a window
    // with a strut altering the workarea would be managed in initialization
    // after this one, this window would be moved
    if (workspace()->initializing())
        return;

    // If the window was touching an edge before but not now move it so it is again.
    // Old and new maximums have different starting values so windows on the screen
    // edge will move when a new strut is placed on the edge.
    QRect oldScreenArea;
    QRect oldGeomTall;
    QRect oldGeomWide;
    if( workspace()->inUpdateClientArea()) {
        // we need to find the screen area as it was before the change
        oldScreenArea = QRect( 0, 0, workspace()->oldDisplayWidth(), workspace()->oldDisplayHeight());
        oldGeomTall = QRect(oldGeometry.x(), 0, oldGeometry.width(), workspace()->oldDisplayHeight());   // Full screen height
        oldGeomWide = QRect(0, oldGeometry.y(), workspace()->oldDisplayWidth(), oldGeometry.height());   // Full screen width
        int distance = INT_MAX;
        foreach(const QRect &r, workspace()->previousScreenSizes()) {
            int d = r.contains( oldGeometry.center()) ? 0 : ( r.center() - oldGeometry.center()).manhattanLength();
            if( d < distance ) {
                distance = d;
                oldScreenArea = r;
            }
        }
    } else {
        oldScreenArea = workspace()->clientArea(ScreenArea, oldGeometry.center(), oldDesktop);
        oldGeomTall = QRect(oldGeometry.x(), 0, oldGeometry.width(), displayHeight());   // Full screen height
        oldGeomWide = QRect(0, oldGeometry.y(), displayWidth(), oldGeometry.height());   // Full screen width
    }
    int oldTopMax = oldScreenArea.y();
    int oldRightMax = oldScreenArea.x() + oldScreenArea.width();
    int oldBottomMax = oldScreenArea.y() + oldScreenArea.height();
    int oldLeftMax = oldScreenArea.x();
    const QRect screenArea = workspace()->clientArea(ScreenArea, this);
    int topMax = screenArea.y();
    int rightMax = screenArea.x() + screenArea.width();
    int bottomMax = screenArea.y() + screenArea.height();
    int leftMax = screenArea.x();
    QRect newGeom = geom_restore; // geometry();
    const QRect newGeomTall = QRect(newGeom.x(), 0, newGeom.width(), displayHeight());   // Full screen height
    const QRect newGeomWide = QRect(0, newGeom.y(), displayWidth(), newGeom.height());   // Full screen width
    // Get the max strut point for each side where the window is (E.g. Highest point for
    // the bottom struts bounded by the window's left and right sides).
    if( workspace()->inUpdateClientArea()) {
        // These 4 compute old bounds when the restricted areas themselves changed (Workspace::updateClientArea())
        foreach (const QRect & r, workspace()->previousRestrictedMoveArea(oldDesktop, StrutAreaTop).rects()) {
            QRect rect = r & oldGeomTall;
            if (!rect.isEmpty())
                oldTopMax = qMax(oldTopMax, rect.y() + rect.height());
        }
        foreach (const QRect & r, workspace()->previousRestrictedMoveArea(oldDesktop, StrutAreaRight).rects()) {
            QRect rect = r & oldGeomWide;
            if (!rect.isEmpty())
                oldRightMax = qMin(oldRightMax, rect.x());
        }
        foreach (const QRect & r, workspace()->previousRestrictedMoveArea(oldDesktop, StrutAreaBottom).rects()) {
            QRect rect = r & oldGeomTall;
            if (!rect.isEmpty())
                oldBottomMax = qMin(oldBottomMax, rect.y());
        }
        foreach (const QRect & r, workspace()->previousRestrictedMoveArea(oldDesktop, StrutAreaLeft).rects()) {
            QRect rect = r & oldGeomWide;
            if (!rect.isEmpty())
                oldLeftMax = qMax(oldLeftMax, rect.x() + rect.width());
        }
    } else {
        // These 4 compute old bounds when e.g. active desktop or screen changes
        foreach (const QRect & r, workspace()->restrictedMoveArea(oldDesktop, StrutAreaTop).rects()) {
            QRect rect = r & oldGeomTall;
            if (!rect.isEmpty())
                oldTopMax = qMax(oldTopMax, rect.y() + rect.height());
        }
        foreach (const QRect & r, workspace()->restrictedMoveArea(oldDesktop, StrutAreaRight).rects()) {
            QRect rect = r & oldGeomWide;
            if (!rect.isEmpty())
                oldRightMax = qMin(oldRightMax, rect.x());
        }
        foreach (const QRect & r, workspace()->restrictedMoveArea(oldDesktop, StrutAreaBottom).rects()) {
            QRect rect = r & oldGeomTall;
            if (!rect.isEmpty())
                oldBottomMax = qMin(oldBottomMax, rect.y());
        }
        foreach (const QRect & r, workspace()->restrictedMoveArea(oldDesktop, StrutAreaLeft).rects()) {
            QRect rect = r & oldGeomWide;
            if (!rect.isEmpty())
                oldLeftMax = qMax(oldLeftMax, rect.x() + rect.width());
        }
    }
    // These 4 compute new bounds
    foreach (const QRect & r, workspace()->restrictedMoveArea(desktop(), StrutAreaTop).rects()) {
        QRect rect = r & newGeomTall;
        if (!rect.isEmpty())
            topMax = qMax(topMax, rect.y() + rect.height());
    }
    foreach (const QRect & r, workspace()->restrictedMoveArea(desktop(), StrutAreaRight).rects()) {
        QRect rect = r & newGeomWide;
        if (!rect.isEmpty())
            rightMax = qMin(rightMax, rect.x());
    }
    foreach (const QRect & r, workspace()->restrictedMoveArea(desktop(), StrutAreaBottom).rects()) {
        QRect rect = r & newGeomTall;
        if (!rect.isEmpty())
            bottomMax = qMin(bottomMax, rect.y());
    }
    foreach (const QRect & r, workspace()->restrictedMoveArea(desktop(), StrutAreaLeft).rects()) {
        QRect rect = r & newGeomWide;
        if (!rect.isEmpty())
            leftMax = qMax(leftMax, rect.x() + rect.width());
    }

    // Check if the sides were inside or touching but are no longer
    if ((oldGeometry.y() >= oldTopMax && newGeom.y() < topMax)
        || (oldGeometry.y() == oldTopMax && newGeom.y() != topMax)) {
        // Top was inside or touching before but isn't anymore
        newGeom.moveTop(qMax(topMax, screenArea.y()));
    }
    if ((oldGeometry.y() + oldGeometry.height() <= oldBottomMax && newGeom.y() + newGeom.height() > bottomMax)
        || (oldGeometry.y() + oldGeometry.height() == oldBottomMax && newGeom.y() + newGeom.height() != bottomMax)) {
        // Bottom was inside or touching before but isn't anymore
        newGeom.moveBottom(qMin(bottomMax - 1, screenArea.bottom()));
        // If the other side was inside make sure it still is afterwards (shrink appropriately)
        if (oldGeometry.y() >= oldTopMax && newGeom.y() < topMax)
            newGeom.setTop(qMax(topMax, screenArea.y()));
    }
    if ((oldGeometry.x() >= oldLeftMax && newGeom.x() < leftMax)
        || (oldGeometry.x() == oldLeftMax && newGeom.x() != leftMax)) {
        // Left was inside or touching before but isn't anymore
        newGeom.moveLeft(qMax(leftMax, screenArea.x()));
    }
    if ((oldGeometry.x() + oldGeometry.width() <= oldRightMax && newGeom.x() + newGeom.width() > rightMax)
        || (oldGeometry.x() + oldGeometry.width() == oldRightMax && newGeom.x() + newGeom.width() != rightMax)) {
        // Right was inside or touching before but isn't anymore
        newGeom.moveRight(qMin(rightMax - 1, screenArea.right()));
        // If the other side was inside make sure it still is afterwards (shrink appropriately)
        if (oldGeometry.x() >= oldLeftMax && newGeom.x() < leftMax)
            newGeom.setLeft(qMax(leftMax, screenArea.x()));
    }

    checkOffscreenPosition(&newGeom, screenArea);
    // Obey size hints. TODO: We really should make sure it stays in the right place
    newGeom.setSize(adjustedSize(newGeom.size()));

    if (newGeom != geometry())
        setGeometry(newGeom);
}

void Client::checkOffscreenPosition(QRect* geom, const QRect& screenArea)
{
    if (geom->x() > screenArea.right()) {
        int screenWidth = screenArea.width();
        geom->moveLeft(screenWidth - (screenWidth / 4));
    }
    if (geom->y() > screenArea.bottom()) {
        int screenHeight = screenArea.height();
        geom->moveBottom(screenHeight - (screenHeight / 4));
    }
}

/*!
  Adjust the frame size \a frame according to he window's size hints.
 */
QSize Client::adjustedSize(const QSize& frame, Sizemode mode) const
{
    // first, get the window size for the given frame size s
    QSize wsize(frame.width() - (borderLeft() + borderRight()),
                frame.height() - (borderTop() + borderBottom()));
    if (wsize.isEmpty())
        wsize = QSize(1, 1);

    return sizeForClientSize(wsize, mode, false);
}

// this helper returns proper size even if the window is shaded
// see also the comment in Client::setGeometry()
QSize Client::adjustedSize() const
{
    return sizeForClientSize(clientSize());
}

/*!
  Calculate the appropriate frame size for the given client size \a
  wsize.

  \a wsize is adapted according to the window's size hints (minimum,
  maximum and incremental size changes).

 */
QSize Client::sizeForClientSize(const QSize& wsize, Sizemode mode, bool noframe) const
{
    int w = wsize.width();
    int h = wsize.height();
    if (w < 1 || h < 1) {
        qCWarning(KWIN_CORE) << "sizeForClientSize() with empty size!" ;
    }
    if (w < 1) w = 1;
    if (h < 1) h = 1;

    // basesize, minsize, maxsize, paspect and resizeinc have all values defined,
    // even if they're not set in flags - see getWmNormalHints()
    QSize min_size = tabGroup() ? tabGroup()->minSize() : minSize();
    QSize max_size = tabGroup() ? tabGroup()->maxSize() : maxSize();
    if (m_decoration != NULL) {
        QSize decominsize(0, 0);
        QSize border_size(borderLeft() + borderRight(), borderTop() + borderBottom());
        if (border_size.width() > decominsize.width())  // just in case
            decominsize.setWidth(border_size.width());
        if (border_size.height() > decominsize.height())
            decominsize.setHeight(border_size.height());
        if (decominsize.width() > min_size.width())
            min_size.setWidth(decominsize.width());
        if (decominsize.height() > min_size.height())
            min_size.setHeight(decominsize.height());
    }
    w = qMin(max_size.width(), w);
    h = qMin(max_size.height(), h);
    w = qMax(min_size.width(), w);
    h = qMax(min_size.height(), h);

    int w1 = w;
    int h1 = h;
    int width_inc = xSizeHint.width_inc;
    int height_inc = xSizeHint.height_inc;
    int basew_inc = xSizeHint.base_width;
    int baseh_inc = xSizeHint.base_height;
    if (!(xSizeHint.flags & PBaseSize)) {
        basew_inc = xSizeHint.min_width;
        baseh_inc = xSizeHint.min_height;
    }
    w = int((w - basew_inc) / width_inc) * width_inc + basew_inc;
    h = int((h - baseh_inc) / height_inc) * height_inc + baseh_inc;
// code for aspect ratios based on code from FVWM
    /*
     * The math looks like this:
     *
     * minAspectX    dwidth     maxAspectX
     * ---------- <= ------- <= ----------
     * minAspectY    dheight    maxAspectY
     *
     * If that is multiplied out, then the width and height are
     * invalid in the following situations:
     *
     * minAspectX * dheight > minAspectY * dwidth
     * maxAspectX * dheight < maxAspectY * dwidth
     *
     */
    if (xSizeHint.flags & PAspect) {
        double min_aspect_w = xSizeHint.min_aspect.x; // use doubles, because the values can be MAX_INT
        double min_aspect_h = xSizeHint.min_aspect.y; // and multiplying would go wrong otherwise
        double max_aspect_w = xSizeHint.max_aspect.x;
        double max_aspect_h = xSizeHint.max_aspect.y;
        // According to ICCCM 4.1.2.3 PMinSize should be a fallback for PBaseSize for size increments,
        // but not for aspect ratio. Since this code comes from FVWM, handles both at the same time,
        // and I have no idea how it works, let's hope nobody relies on that.
        w -= xSizeHint.base_width;
        h -= xSizeHint.base_height;
        int max_width = max_size.width() - xSizeHint.base_width;
        int min_width = min_size.width() - xSizeHint.base_width;
        int max_height = max_size.height() - xSizeHint.base_height;
        int min_height = min_size.height() - xSizeHint.base_height;
#define ASPECT_CHECK_GROW_W \
    if ( min_aspect_w * h > min_aspect_h * w ) \
    { \
        int delta = int( min_aspect_w * h / min_aspect_h - w ) / width_inc * width_inc; \
        if ( w + delta <= max_width ) \
            w += delta; \
    }
#define ASPECT_CHECK_SHRINK_H_GROW_W \
    if ( min_aspect_w * h > min_aspect_h * w ) \
    { \
        int delta = int( h - w * min_aspect_h / min_aspect_w ) / height_inc * height_inc; \
        if ( h - delta >= min_height ) \
            h -= delta; \
        else \
        { \
            int delta = int( min_aspect_w * h / min_aspect_h - w ) / width_inc * width_inc; \
            if ( w + delta <= max_width ) \
                w += delta; \
        } \
    }
#define ASPECT_CHECK_GROW_H \
    if ( max_aspect_w * h < max_aspect_h * w ) \
    { \
        int delta = int( w * max_aspect_h / max_aspect_w - h ) / height_inc * height_inc; \
        if ( h + delta <= max_height ) \
            h += delta; \
    }
#define ASPECT_CHECK_SHRINK_W_GROW_H \
    if ( max_aspect_w * h < max_aspect_h * w ) \
    { \
        int delta = int( w - max_aspect_w * h / max_aspect_h ) / width_inc * width_inc; \
        if ( w - delta >= min_width ) \
            w -= delta; \
        else \
        { \
            int delta = int( w * max_aspect_h / max_aspect_w - h ) / height_inc * height_inc; \
            if ( h + delta <= max_height ) \
                h += delta; \
        } \
    }
        switch(mode) {
        case SizemodeAny:
#if 0 // make SizemodeAny equal to SizemodeFixedW - prefer keeping fixed width,
            // so that changing aspect ratio to a different value and back keeps the same size (#87298)
            {
                ASPECT_CHECK_SHRINK_H_GROW_W
                ASPECT_CHECK_SHRINK_W_GROW_H
                ASPECT_CHECK_GROW_H
                ASPECT_CHECK_GROW_W
                break;
            }
#endif
        case SizemodeFixedW: {
            // the checks are order so that attempts to modify height are first
            ASPECT_CHECK_GROW_H
            ASPECT_CHECK_SHRINK_H_GROW_W
            ASPECT_CHECK_SHRINK_W_GROW_H
            ASPECT_CHECK_GROW_W
            break;
        }
        case SizemodeFixedH: {
            ASPECT_CHECK_GROW_W
            ASPECT_CHECK_SHRINK_W_GROW_H
            ASPECT_CHECK_SHRINK_H_GROW_W
            ASPECT_CHECK_GROW_H
            break;
        }
        case SizemodeMax: {
            // first checks that try to shrink
            ASPECT_CHECK_SHRINK_H_GROW_W
            ASPECT_CHECK_SHRINK_W_GROW_H
            ASPECT_CHECK_GROW_W
            ASPECT_CHECK_GROW_H
            break;
        }
        }
#undef ASPECT_CHECK_SHRINK_H_GROW_W
#undef ASPECT_CHECK_SHRINK_W_GROW_H
#undef ASPECT_CHECK_GROW_W
#undef ASPECT_CHECK_GROW_H
        w += xSizeHint.base_width;
        h += xSizeHint.base_height;
    }
    if (!rules()->checkStrictGeometry(!isFullScreen())) {
        // disobey increments and aspect by explicit rule
        w = w1;
        h = h1;
    }

    if (!noframe) {
        w += borderLeft() + borderRight();
        h += borderTop() + borderBottom();
    }
    return rules()->checkSize(QSize(w, h));
}

/*!
  Gets the client's normal WM hints and reconfigures itself respectively.
 */
void Client::getWmNormalHints()
{
    long msize;
    const bool hadFixedAspect = xSizeHint.flags & PAspect;
    if (XGetWMNormalHints(display(), window(), &xSizeHint, &msize) == 0)
        xSizeHint.flags = 0;
    // set defined values for the fields, even if they're not in flags

    if (!(xSizeHint.flags & PMinSize))
        xSizeHint.min_width = xSizeHint.min_height = 0;
    if (xSizeHint.flags & PBaseSize) {
        // PBaseSize is a fallback for PMinSize according to ICCCM 4.1.2.3
        // The other way around PMinSize is not a complete fallback for PBaseSize,
        // so that's not handled here.
        if (!(xSizeHint.flags & PMinSize)) {
            xSizeHint.min_width = xSizeHint.base_width;
            xSizeHint.min_height = xSizeHint.base_height;
        }
    } else
        xSizeHint.base_width = xSizeHint.base_height = 0;
    if (!(xSizeHint.flags & PMaxSize))
        xSizeHint.max_width = xSizeHint.max_height = INT_MAX;
    else {
        xSizeHint.max_width = qMax(xSizeHint.max_width, 1);
        xSizeHint.max_height = qMax(xSizeHint.max_height, 1);
    }
    if (xSizeHint.flags & PResizeInc) {
        xSizeHint.width_inc = qMax(xSizeHint.width_inc, 1);
        xSizeHint.height_inc = qMax(xSizeHint.height_inc, 1);
    } else {
        xSizeHint.width_inc = 1;
        xSizeHint.height_inc = 1;
    }
    if (xSizeHint.flags & PAspect) {
        // no dividing by zero
        xSizeHint.min_aspect.y = qMax(xSizeHint.min_aspect.y, 1);
        xSizeHint.max_aspect.y = qMax(xSizeHint.max_aspect.y, 1);
        if (!hadFixedAspect)
            maximize(max_mode); // align to eventual new contraints
    } else {
        xSizeHint.min_aspect.x = 1;
        xSizeHint.min_aspect.y = INT_MAX;
        xSizeHint.max_aspect.x = INT_MAX;
        xSizeHint.max_aspect.y = 1;
    }
    if (!(xSizeHint.flags & PWinGravity))
        xSizeHint.win_gravity = NorthWestGravity;

    // Update min/max size of this group
    if (tabGroup())
        tabGroup()->updateMinMaxSize();

    if (isManaged()) {
        // update to match restrictions
        QSize new_size = adjustedSize();
        if (new_size != size() && !isFullScreen()) {
            QRect origClientGeometry(pos() + clientPos(), clientSize());
            resizeWithChecks(new_size);
            if ((!isSpecialWindow() || isToolbar()) && !isFullScreen()) {
                // try to keep the window in its xinerama screen if possible,
                // if that fails at least keep it visible somewhere
                QRect area = workspace()->clientArea(MovementArea, this);
                if (area.contains(origClientGeometry))
                    keepInArea(area);
                area = workspace()->clientArea(WorkArea, this);
                if (area.contains(origClientGeometry))
                    keepInArea(area);
            }
        }
    }
    updateAllowedActions(); // affects isResizeable()
}

QSize Client::minSize() const
{
    return rules()->checkMinSize(QSize(xSizeHint.min_width, xSizeHint.min_height));
}

QSize Client::maxSize() const
{
    return rules()->checkMaxSize(QSize(xSizeHint.max_width, xSizeHint.max_height));
}

QSize Client::basicUnit() const
{
    return QSize(xSizeHint.width_inc, xSizeHint.height_inc);
}

/*!
  Auxiliary function to inform the client about the current window
  configuration.

 */
void Client::sendSyntheticConfigureNotify()
{
    xcb_configure_notify_event_t c;
    memset(&c, 0, sizeof(c));
    c.response_type = XCB_CONFIGURE_NOTIFY;
    c.event = window();
    c.window = window();
    c.x = x() + clientPos().x();
    c.y = y() + clientPos().y();
    c.width = clientSize().width();
    c.height = clientSize().height();
    c.border_width = 0;
    c.above_sibling = XCB_WINDOW_NONE;
    c.override_redirect = 0;
    xcb_send_event(connection(), true, c.event, XCB_EVENT_MASK_STRUCTURE_NOTIFY, reinterpret_cast<const char*>(&c));
    xcb_flush(connection());
}

const QPoint Client::calculateGravitation(bool invert, int gravity) const
{
    int dx, dy;
    dx = dy = 0;

    if (gravity == 0)   // default (nonsense) value for the argument
        gravity = xSizeHint.win_gravity;

// dx, dy specify how the client window moves to make space for the frame
    switch(gravity) {
    case NorthWestGravity: // move down right
    default:
        dx = borderLeft();
        dy = borderTop();
        break;
    case NorthGravity: // move right
        dx = 0;
        dy = borderTop();
        break;
    case NorthEastGravity: // move down left
        dx = -borderRight();
        dy = borderTop();
        break;
    case WestGravity: // move right
        dx = borderLeft();
        dy = 0;
        break;
    case CenterGravity:
        break; // will be handled specially
    case StaticGravity: // don't move
        dx = 0;
        dy = 0;
        break;
    case EastGravity: // move left
        dx = -borderRight();
        dy = 0;
        break;
    case SouthWestGravity: // move up right
        dx = borderLeft() ;
        dy = -borderBottom();
        break;
    case SouthGravity: // move up
        dx = 0;
        dy = -borderBottom();
        break;
    case SouthEastGravity: // move up left
        dx = -borderRight();
        dy = -borderBottom();
        break;
    }
    if (gravity != CenterGravity) {
        // translate from client movement to frame movement
        dx -= borderLeft();
        dy -= borderTop();
    } else {
        // center of the frame will be at the same position client center without frame would be
        dx = - (borderLeft() + borderRight()) / 2;
        dy = - (borderTop() + borderBottom()) / 2;
    }
    if (!invert)
        return QPoint(x() + dx, y() + dy);
    else
        return QPoint(x() - dx, y() - dy);
}

void Client::configureRequest(int value_mask, int rx, int ry, int rw, int rh, int gravity, bool from_tool)
{
    // "maximized" is a user setting -> we do not allow the client to resize itself
    // away from this & against the users explicit wish
    qCDebug(KWIN_CORE) << this << bool(value_mask & (CWX|CWWidth|CWY|CWHeight)) <<
                            bool(maximizeMode() & MaximizeVertical) <<
                            bool(maximizeMode() & MaximizeHorizontal);

    // we want to (partially) ignore the request when the window is somehow maximized or quicktiled
    bool ignore = !app_noborder && (quick_tile_mode != QuickTileNone || maximizeMode() != MaximizeRestore);
    // however, the user shall be able to force obedience despite and also disobedience in general
    ignore = rules()->checkIgnoreGeometry(ignore);
    if (!ignore) { // either we're not max'd / q'tiled or the user allowed the client to break that - so break it.
        quick_tile_mode = QuickTileNone;
        max_mode = MaximizeRestore;
        emit quickTileModeChanged();
    } else if (!app_noborder && quick_tile_mode == QuickTileNone &&
        (maximizeMode() == MaximizeVertical || maximizeMode() == MaximizeHorizontal)) {
        // ignoring can be, because either we do, or the user does explicitly not want it.
        // for partially maximized windows we want to allow configures in the other dimension.
        // so we've to ask the user again - to know whether we just ignored for the partial maximization.
        // the problem here is, that the user can explicitly permit configure requests - even for maximized windows!
        // we cannot distinguish that from passing "false" for partially maximized windows.
        ignore = rules()->checkIgnoreGeometry(false);
        if (!ignore) { // the user is not interested, so we fix up dimensions
            if (maximizeMode() == MaximizeVertical)
                value_mask &= ~(CWY|CWHeight);
            if (maximizeMode() == MaximizeHorizontal)
                value_mask &= ~(CWX|CWWidth);
            if (!(value_mask & (CWX|CWWidth|CWY|CWHeight))) {
                ignore = true; // the modification turned the request void
            }
        }
    }

    if (ignore) {
        qCDebug(KWIN_CORE) << "DENIED";
        return; // nothing to (left) to do for use - bugs #158974, #252314, #321491
    }

    qCDebug(KWIN_CORE) << "PERMITTED" << this << bool(value_mask & (CWX|CWWidth|CWY|CWHeight));

    if (gravity == 0)   // default (nonsense) value for the argument
        gravity = xSizeHint.win_gravity;
    if (value_mask & (CWX | CWY)) {
        QPoint new_pos = calculateGravitation(true, gravity);   // undo gravitation
        if (value_mask & CWX)
            new_pos.setX(rx);
        if (value_mask & CWY)
            new_pos.setY(ry);

        // clever(?) workaround for applications like xv that want to set
        // the location to the current location but miscalculate the
        // frame size due to kwin being a double-reparenting window
        // manager
        if (new_pos.x() == x() + clientPos().x() && new_pos.y() == y() + clientPos().y()
                && gravity == NorthWestGravity && !from_tool) {
            new_pos.setX(x());
            new_pos.setY(y());
        }

        int nw = clientSize().width();
        int nh = clientSize().height();
        if (value_mask & CWWidth)
            nw = rw;
        if (value_mask & CWHeight)
            nh = rh;
        QSize ns = sizeForClientSize(QSize(nw, nh));     // enforces size if needed
        new_pos = rules()->checkPosition(new_pos);
        int newScreen = screens()->number(QRect(new_pos, ns).center());
        if (newScreen != rules()->checkScreen(newScreen))
            return; // not allowed by rule

        QRect origClientGeometry(pos() + clientPos(), clientSize());
        GeometryUpdatesBlocker blocker(this);
        move(new_pos);
        plainResize(ns);
        setGeometry(QRect(calculateGravitation(false, gravity), size()));
        updateFullScreenHack(QRect(new_pos, QSize(nw, nh)));
        QRect area = workspace()->clientArea(WorkArea, this);
        if (!from_tool && (!isSpecialWindow() || isToolbar()) && !isFullScreen()
                && area.contains(origClientGeometry))
            keepInArea(area);

        // this is part of the kicker-xinerama-hack... it should be
        // safe to remove when kicker gets proper ExtendedStrut support;
        // see Workspace::updateClientArea() and
        // Client::adjustedClientArea()
        if (hasStrut())
            workspace() -> updateClientArea();
    }

    if (value_mask & (CWWidth | CWHeight)
            && !(value_mask & (CWX | CWY))) {     // pure resize
        int nw = clientSize().width();
        int nh = clientSize().height();
        if (value_mask & CWWidth)
            nw = rw;
        if (value_mask & CWHeight)
            nh = rh;
        QSize ns = sizeForClientSize(QSize(nw, nh));

        if (ns != size()) { // don't restore if some app sets its own size again
            QRect origClientGeometry(pos() + clientPos(), clientSize());
            GeometryUpdatesBlocker blocker(this);
            int save_gravity = xSizeHint.win_gravity;
            xSizeHint.win_gravity = gravity;
            resizeWithChecks(ns);
            xSizeHint.win_gravity = save_gravity;
            updateFullScreenHack(QRect(calculateGravitation(true, xSizeHint.win_gravity), QSize(nw, nh)));
            if (!from_tool && (!isSpecialWindow() || isToolbar()) && !isFullScreen()) {
                // try to keep the window in its xinerama screen if possible,
                // if that fails at least keep it visible somewhere
                QRect area = workspace()->clientArea(MovementArea, this);
                if (area.contains(origClientGeometry))
                    keepInArea(area);
                area = workspace()->clientArea(WorkArea, this);
                if (area.contains(origClientGeometry))
                    keepInArea(area);
            }
        }
    }
    geom_restore = geometry();
    // No need to send synthetic configure notify event here, either it's sent together
    // with geometry change, or there's no need to send it.
    // Handling of the real ConfigureRequest event forces sending it, as there it's necessary.
}

void Client::resizeWithChecks(int w, int h, ForceGeometry_t force)
{
    assert(!shade_geometry_change);
    if (isShade()) {
        if (h == borderTop() + borderBottom()) {
            qCWarning(KWIN_CORE) << "Shaded geometry passed for size:" ;
        }
    }
    int newx = x();
    int newy = y();
    QRect area = workspace()->clientArea(WorkArea, this);
    // don't allow growing larger than workarea
    if (w > area.width())
        w = area.width();
    if (h > area.height())
        h = area.height();
    QSize tmp = adjustedSize(QSize(w, h));    // checks size constraints, including min/max size
    w = tmp.width();
    h = tmp.height();
    switch(xSizeHint.win_gravity) {
    case NorthWestGravity: // top left corner doesn't move
    default:
        break;
    case NorthGravity: // middle of top border doesn't move
        newx = (newx + width() / 2) - (w / 2);
        break;
    case NorthEastGravity: // top right corner doesn't move
        newx = newx + width() - w;
        break;
    case WestGravity: // middle of left border doesn't move
        newy = (newy + height() / 2) - (h / 2);
        break;
    case CenterGravity: // middle point doesn't move
        newx = (newx + width() / 2) - (w / 2);
        newy = (newy + height() / 2) - (h / 2);
        break;
    case StaticGravity: // top left corner of _client_ window doesn't move
        // since decoration doesn't change, equal to NorthWestGravity
        break;
    case EastGravity: // // middle of right border doesn't move
        newx = newx + width() - w;
        newy = (newy + height() / 2) - (h / 2);
        break;
    case SouthWestGravity: // bottom left corner doesn't move
        newy = newy + height() - h;
        break;
    case SouthGravity: // middle of bottom border doesn't move
        newx = (newx + width() / 2) - (w / 2);
        newy = newy + height() - h;
        break;
    case SouthEastGravity: // bottom right corner doesn't move
        newx = newx + width() - w;
        newy = newy + height() - h;
        break;
    }
    setGeometry(newx, newy, w, h, force);
}

// _NET_MOVERESIZE_WINDOW
void Client::NETMoveResizeWindow(int flags, int x, int y, int width, int height)
{
    int gravity = flags & 0xff;
    int value_mask = 0;
    if (flags & (1 << 8))
        value_mask |= CWX;
    if (flags & (1 << 9))
        value_mask |= CWY;
    if (flags & (1 << 10))
        value_mask |= CWWidth;
    if (flags & (1 << 11))
        value_mask |= CWHeight;
    configureRequest(value_mask, x, y, width, height, gravity, true);
}

/*!
  Returns whether the window is moveable or has a fixed
  position.
 */
bool Client::isMovable() const
{
    if (!motif_may_move || isFullScreen())
        return false;
    if (isSpecialWindow() && !isSplash() && !isToolbar())  // allow moving of splashscreens :)
        return false;
    if (rules()->checkPosition(invalidPoint) != invalidPoint)     // forced position
        return false;
    return true;
}

/*!
  Returns whether the window is moveable across Xinerama screens
 */
bool Client::isMovableAcrossScreens() const
{
    if (!motif_may_move)
        return false;
    if (isSpecialWindow() && !isSplash() && !isToolbar())  // allow moving of splashscreens :)
        return false;
    if (rules()->checkPosition(invalidPoint) != invalidPoint)     // forced position
        return false;
    return true;
}

/*!
  Returns whether the window is resizable or has a fixed size.
 */
bool Client::isResizable() const
{
    if (!motif_may_resize || isFullScreen())
        return false;
    if (isSpecialWindow() || isSplash() || isToolbar())
        return false;
    if (rules()->checkSize(QSize()).isValid())   // forced size
        return false;
    if ((mode == PositionTop || mode == PositionTopLeft || mode == PositionTopRight ||
         mode == PositionLeft || mode == PositionBottomLeft) && rules()->checkPosition(invalidPoint) != invalidPoint)
        return false;

    QSize min = tabGroup() ? tabGroup()->minSize() : minSize();
    QSize max = tabGroup() ? tabGroup()->maxSize() : maxSize();
    return min.width() < max.width() || min.height() < max.height();
}

/*
  Returns whether the window is maximizable or not
 */
bool Client::isMaximizable() const
{
    if (!isResizable() || isToolbar())  // SELI isToolbar() ?
        return false;
    if (rules()->checkMaximize(MaximizeRestore) == MaximizeRestore && rules()->checkMaximize(MaximizeFull) != MaximizeRestore)
        return true;
    return false;
}


/*!
  Reimplemented to inform the client about the new window position.
 */
void Client::setGeometry(int x, int y, int w, int h, ForceGeometry_t force)
{
    // this code is also duplicated in Client::plainResize()
    // Ok, the shading geometry stuff. Generally, code doesn't care about shaded geometry,
    // simply because there are too many places dealing with geometry. Those places
    // ignore shaded state and use normal geometry, which they usually should get
    // from adjustedSize(). Such geometry comes here, and if the window is shaded,
    // the geometry is used only for client_size, since that one is not used when
    // shading. Then the frame geometry is adjusted for the shaded geometry.
    // This gets more complicated in the case the code does only something like
    // setGeometry( geometry()) - geometry() will return the shaded frame geometry.
    // Such code is wrong and should be changed to handle the case when the window is shaded,
    // for example using Client::clientSize()

    if (shade_geometry_change)
        ; // nothing
    else if (isShade()) {
        if (h == borderTop() + borderBottom()) {
            qCDebug(KWIN_CORE) << "Shaded geometry passed for size:";
        } else {
            client_size = QSize(w - borderLeft() - borderRight(), h - borderTop() - borderBottom());
            h = borderTop() + borderBottom();
        }
    } else {
        client_size = QSize(w - borderLeft() - borderRight(), h - borderTop() - borderBottom());
    }
    QRect g(x, y, w, h);
    if (block_geometry_updates == 0 && g != rules()->checkGeometry(g)) {
        qCDebug(KWIN_CORE) << "forced geometry fail:" << g << ":" << rules()->checkGeometry(g);
    }
    if (force == NormalGeometrySet && geom == g && pending_geometry_update == PendingGeometryNone)
        return;
    geom = g;
    if (block_geometry_updates != 0) {
        if (pending_geometry_update == PendingGeometryForced)
            {} // maximum, nothing needed
        else if (force == ForceGeometrySet)
            pending_geometry_update = PendingGeometryForced;
        else
            pending_geometry_update = PendingGeometryNormal;
        return;
    }
    bool resized = (geom_before_block.size() != geom.size() || pending_geometry_update == PendingGeometryForced);
    if (resized) {
        resizeDecoration();
        m_frame.setGeometry(x, y, w, h);
        if (!isShade()) {
            QSize cs = clientSize();
            m_wrapper.setGeometry(QRect(clientPos(), cs));
            if (!isResize() || syncRequest.counter == XCB_NONE)
                m_client.setGeometry(0, 0, cs.width(), cs.height());
            // SELI - won't this be too expensive?
            // THOMAS - yes, but gtk+ clients will not resize without ...
            sendSyntheticConfigureNotify();
        }
        updateShape();
    } else {
        if (moveResizeMode) {
            if (compositing())  // Defer the X update until we leave this mode
                needsXWindowMove = true;
            else
                m_frame.move(x, y); // sendSyntheticConfigureNotify() on finish shall be sufficient
        } else {
            m_frame.move(x, y);
            sendSyntheticConfigureNotify();
        }

        // Unconditionally move the input window: it won't affect rendering
        m_decoInputExtent.move(QPoint(x, y) + inputPos());
    }
    updateWindowRules(Rules::Position|Rules::Size);

    // keep track of old maximize mode
    // to detect changes
    screens()->setCurrent(this);
    workspace()->updateStackingOrder();

    // need to regenerate decoration pixmaps when either
    // - size is changed
    // - maximize mode is changed to MaximizeRestore, when size unchanged
    //   which can happen when untabbing maximized windows
    if (resized) {
        discardWindowPixmap();
        emit geometryShapeChanged(this, geom_before_block);
    }
    const QRect deco_rect = visibleRect();
    addLayerRepaint(deco_rect_before_block);
    addLayerRepaint(deco_rect);
    geom_before_block = geom;
    deco_rect_before_block = deco_rect;

    // Update states of all other windows in this group
    if (tabGroup())
        tabGroup()->updateStates(this, TabGroup::Geometry);

    // TODO: this signal is emitted too often
    emit geometryChanged();
}

void Client::plainResize(int w, int h, ForceGeometry_t force)
{
    // this code is also duplicated in Client::setGeometry(), and it's also commented there
    if (shade_geometry_change)
        ; // nothing
    else if (isShade()) {
        if (h == borderTop() + borderBottom()) {
            qCDebug(KWIN_CORE) << "Shaded geometry passed for size:";
        } else {
            client_size = QSize(w - borderLeft() - borderRight(), h - borderTop() - borderBottom());
            h = borderTop() + borderBottom();
        }
    } else {
        client_size = QSize(w - borderLeft() - borderRight(), h - borderTop() - borderBottom());
    }
    QSize s(w, h);
    if (block_geometry_updates == 0 && s != rules()->checkSize(s)) {
        qCDebug(KWIN_CORE) << "forced size fail:" << s << ":" << rules()->checkSize(s);
    }
    // resuming geometry updates is handled only in setGeometry()
    assert(pending_geometry_update == PendingGeometryNone || block_geometry_updates > 0);
    if (force == NormalGeometrySet && geom.size() == s)
        return;
    geom.setSize(s);
    if (block_geometry_updates != 0) {
        if (pending_geometry_update == PendingGeometryForced)
            {} // maximum, nothing needed
        else if (force == ForceGeometrySet)
            pending_geometry_update = PendingGeometryForced;
        else
            pending_geometry_update = PendingGeometryNormal;
        return;
    }
    resizeDecoration();
    m_frame.resize(w, h);
//     resizeDecoration( s );
    if (!isShade()) {
        QSize cs = clientSize();
        m_wrapper.setGeometry(QRect(clientPos(), cs));
        m_client.setGeometry(0, 0, cs.width(), cs.height());
    }
    updateShape();

    sendSyntheticConfigureNotify();
    updateWindowRules(Rules::Position|Rules::Size);
    screens()->setCurrent(this);
    workspace()->updateStackingOrder();
    discardWindowPixmap();
    emit geometryShapeChanged(this, geom_before_block);
    const QRect deco_rect = visibleRect();
    addLayerRepaint(deco_rect_before_block);
    addLayerRepaint(deco_rect);
    geom_before_block = geom;
    deco_rect_before_block = deco_rect;

    // Update states of all other windows in this group
    if (tabGroup())
        tabGroup()->updateStates(this, TabGroup::Geometry);
    // TODO: this signal is emitted too often
    emit geometryChanged();
}

/*!
  Reimplemented to inform the client about the new window position.
 */
void Client::move(int x, int y, ForceGeometry_t force)
{
    // resuming geometry updates is handled only in setGeometry()
    assert(pending_geometry_update == PendingGeometryNone || block_geometry_updates > 0);
    QPoint p(x, y);
    if (block_geometry_updates == 0 && p != rules()->checkPosition(p)) {
        qCDebug(KWIN_CORE) << "forced position fail:" << p << ":" << rules()->checkPosition(p);
    }
    if (force == NormalGeometrySet && geom.topLeft() == p)
        return;
    geom.moveTopLeft(p);
    if (block_geometry_updates != 0) {
        if (pending_geometry_update == PendingGeometryForced)
            {} // maximum, nothing needed
        else if (force == ForceGeometrySet)
            pending_geometry_update = PendingGeometryForced;
        else
            pending_geometry_update = PendingGeometryNormal;
        return;
    }
    m_frame.move(x, y);
    sendSyntheticConfigureNotify();
    updateWindowRules(Rules::Position);
    screens()->setCurrent(this);
    workspace()->updateStackingOrder();
    if (Compositor::isCreated()) {
        // TODO: move out of geometry.cpp, is this really needed here?
        Compositor::self()->checkUnredirect();
    }
    // client itself is not damaged
    const QRect deco_rect = visibleRect();
    addLayerRepaint(deco_rect_before_block);
    addLayerRepaint(deco_rect);   // trigger repaint of window's new location
    geom_before_block = geom;
    deco_rect_before_block = deco_rect;

    // Update states of all other windows in this group
    if (tabGroup())
        tabGroup()->updateStates(this, TabGroup::Geometry);
    emit geometryChanged();
}

void Client::blockGeometryUpdates(bool block)
{
    if (block) {
        if (block_geometry_updates == 0)
            pending_geometry_update = PendingGeometryNone;
        ++block_geometry_updates;
    } else {
        if (--block_geometry_updates == 0) {
            if (pending_geometry_update != PendingGeometryNone) {
                if (isShade())
                    setGeometry(QRect(pos(), adjustedSize()), NormalGeometrySet);
                else
                    setGeometry(geometry(), NormalGeometrySet);
                pending_geometry_update = PendingGeometryNone;
            }
        }
    }
}

void Client::maximize(MaximizeMode m)
{
    setMaximize(m & MaximizeVertical, m & MaximizeHorizontal);
}

/*!
  Sets the maximization according to \a vertically and \a horizontally
 */
void Client::setMaximize(bool vertically, bool horizontally)
{
    // changeMaximize() flips the state, so change from set->flip
    MaximizeMode oldMode = maximizeMode();
    changeMaximize(
        max_mode & MaximizeVertical ? !vertically : vertically,
        max_mode & MaximizeHorizontal ? !horizontally : horizontally,
        false);
    if (oldMode != maximizeMode()) {
        emit clientMaximizedStateChanged(this, max_mode);
        emit clientMaximizedStateChanged(this, vertically, horizontally);
    }

}

// Update states of all other windows in this group
class TabSynchronizer
{
public:
    TabSynchronizer(Client *client, TabGroup::States syncStates) :
    m_client(client) , m_states(syncStates)
    {
        if (client->tabGroup())
            client->tabGroup()->blockStateUpdates(true);
    }
    ~TabSynchronizer()
    {
        syncNow();
    }
    void syncNow()
    {
        if (m_client && m_client->tabGroup()) {
            m_client->tabGroup()->blockStateUpdates(false);
            m_client->tabGroup()->updateStates(m_client, m_states);
        }
        m_client = 0;
    }
private:
    Client *m_client;
    TabGroup::States m_states;
};


static bool changeMaximizeRecursion = false;
void Client::changeMaximize(bool vertical, bool horizontal, bool adjust)
{
    if (changeMaximizeRecursion)
        return;

    if (!isResizable() || isToolbar())  // SELI isToolbar() ?
        return;

    QRect clientArea;
    if (isElectricBorderMaximizing())
        clientArea = workspace()->clientArea(MaximizeArea, Cursor::pos(), desktop());
    else
        clientArea = workspace()->clientArea(MaximizeArea, this);

    MaximizeMode old_mode = max_mode;
    // 'adjust == true' means to update the size only, e.g. after changing workspace size
    if (!adjust) {
        if (vertical)
            max_mode = MaximizeMode(max_mode ^ MaximizeVertical);
        if (horizontal)
            max_mode = MaximizeMode(max_mode ^ MaximizeHorizontal);
    }

    // if the client insist on a fix aspect ratio, we check whether the maximizing will get us
    // out of screen bounds and take that as a "full maximization with aspect check" then
    if ((xSizeHint.flags & PAspect) && // fixed aspect
        (max_mode == MaximizeVertical || max_mode == MaximizeHorizontal) && // ondimensional maximization
        rules()->checkStrictGeometry(true)) { // obey aspect
        if (max_mode == MaximizeVertical || (old_mode & MaximizeVertical)) {
            const double fx = xSizeHint.min_aspect.x; // use doubles, because the values can be MAX_INT
            const double fy = xSizeHint.max_aspect.y; // use doubles, because the values can be MAX_INT
            if (fx*clientArea.height()/fy > clientArea.width()) // too big
                max_mode = old_mode & MaximizeHorizontal ? MaximizeRestore : MaximizeFull;
        } else { // max_mode == MaximizeHorizontal
            const double fx = xSizeHint.max_aspect.x;
            const double fy = xSizeHint.min_aspect.y;
            if (fy*clientArea.width()/fx > clientArea.height()) // too big
                max_mode = old_mode & MaximizeVertical ? MaximizeRestore : MaximizeFull;
        }
    }

    max_mode = rules()->checkMaximize(max_mode);
    if (!adjust && max_mode == old_mode)
        return;

    GeometryUpdatesBlocker blocker(this);
    // QT synchronizing required because we eventually change from QT to Maximized
    TabSynchronizer syncer(this, TabGroup::Maximized|TabGroup::QuickTile);

    // maximing one way and unmaximizing the other way shouldn't happen,
    // so restore first and then maximize the other way
    if ((old_mode == MaximizeVertical && max_mode == MaximizeHorizontal)
            || (old_mode == MaximizeHorizontal && max_mode == MaximizeVertical)) {
        changeMaximize(false, false, false);   // restore
    }

    // call into decoration update borders
    if (m_decoration && m_decoration->client()) {
        const auto c = m_decoration->client().data();
        if ((max_mode & MaximizeVertical) != (old_mode & MaximizeVertical)) {
            emit c->maximizedVerticallyChanged(max_mode & MaximizeVertical);
        }
        if ((max_mode & MaximizeHorizontal) != (old_mode & MaximizeHorizontal)) {
            emit c->maximizedHorizontallyChanged(max_mode & MaximizeHorizontal);
        }
        if ((max_mode == MaximizeFull) != (old_mode == MaximizeFull)) {
            emit c->maximizedChanged(max_mode & MaximizeFull);
        }
    }

    // save sizes for restoring, if maximalizing
    QSize sz;
    if (isShade())
        sz = sizeForClientSize(clientSize());
    else
        sz = size();

    if (quick_tile_mode == QuickTileNone) {
        if (!adjust && !(old_mode & MaximizeVertical)) {
            geom_restore.setTop(y());
            geom_restore.setHeight(sz.height());
        }
        if (!adjust && !(old_mode & MaximizeHorizontal)) {
            geom_restore.setLeft(x());
            geom_restore.setWidth(sz.width());
        }
    }

    if (options->borderlessMaximizedWindows()) {
        // triggers a maximize change.
        // The next setNoBorder interation will exit since there's no change but the first recursion pullutes the restore geometry
        changeMaximizeRecursion = true;
        setNoBorder(app_noborder || max_mode == MaximizeFull);
        changeMaximizeRecursion = false;
    }

    const ForceGeometry_t geom_mode = m_decoration ? ForceGeometrySet : NormalGeometrySet;

    // Conditional quick tiling exit points
    if (quick_tile_mode != QuickTileNone) {
        if (old_mode == MaximizeFull &&
                !clientArea.contains(geom_restore.center())) {
            // Not restoring on the same screen
            // TODO: The following doesn't work for some reason
            //quick_tile_mode = QuickTileNone; // And exit quick tile mode manually
        } else if ((old_mode == MaximizeVertical && max_mode == MaximizeRestore) ||
                  (old_mode == MaximizeFull && max_mode == MaximizeHorizontal)) {
            // Modifying geometry of a tiled window
            quick_tile_mode = QuickTileNone; // Exit quick tile mode without restoring geometry
        }
    }

    switch(max_mode) {

    case MaximizeVertical: {
        if (old_mode & MaximizeHorizontal) { // actually restoring from MaximizeFull
            if (geom_restore.width() == 0 || !clientArea.contains(geom_restore.center())) {
                // needs placement
                plainResize(adjustedSize(QSize(width() * 2 / 3, clientArea.height()), SizemodeFixedH), geom_mode);
                Placement::self()->placeSmart(this, clientArea);
            } else {
                setGeometry(QRect(QPoint(geom_restore.x(), clientArea.top()),
                                  adjustedSize(QSize(geom_restore.width(), clientArea.height()), SizemodeFixedH)), geom_mode);
            }
        } else {
            QRect r(x(), clientArea.top(), width(), clientArea.height());
            r.setTopLeft(rules()->checkPosition(r.topLeft()));
            r.setSize(adjustedSize(r.size(), SizemodeFixedH));
            setGeometry(r, geom_mode);
        }
        info->setState(NET::MaxVert, NET::Max);
        break;
    }

    case MaximizeHorizontal: {
        if (old_mode & MaximizeVertical) { // actually restoring from MaximizeFull
            if (geom_restore.height() == 0 || !clientArea.contains(geom_restore.center())) {
                // needs placement
                plainResize(adjustedSize(QSize(clientArea.width(), height() * 2 / 3), SizemodeFixedW), geom_mode);
                Placement::self()->placeSmart(this, clientArea);
            } else {
                setGeometry(QRect(QPoint(clientArea.left(), geom_restore.y()),
                                  adjustedSize(QSize(clientArea.width(), geom_restore.height()), SizemodeFixedW)), geom_mode);
            }
        } else {
            QRect r(clientArea.left(), y(), clientArea.width(), height());
            r.setTopLeft(rules()->checkPosition(r.topLeft()));
            r.setSize(adjustedSize(r.size(), SizemodeFixedW));
            setGeometry(r, geom_mode);
        }
        info->setState(NET::MaxHoriz, NET::Max);
        break;
    }

    case MaximizeRestore: {
        QRect restore = geometry();
        // when only partially maximized, geom_restore may not have the other dimension remembered
        if (old_mode & MaximizeVertical) {
            restore.setTop(geom_restore.top());
            restore.setBottom(geom_restore.bottom());
        }
        if (old_mode & MaximizeHorizontal) {
            restore.setLeft(geom_restore.left());
            restore.setRight(geom_restore.right());
        }
        if (!restore.isValid()) {
            QSize s = QSize(clientArea.width() * 2 / 3, clientArea.height() * 2 / 3);
            if (geom_restore.width() > 0)
                s.setWidth(geom_restore.width());
            if (geom_restore.height() > 0)
                s.setHeight(geom_restore.height());
            plainResize(adjustedSize(s));
            Placement::self()->placeSmart(this, clientArea);
            restore = geometry();
            if (geom_restore.width() > 0)
                restore.moveLeft(geom_restore.x());
            if (geom_restore.height() > 0)
                restore.moveTop(geom_restore.y());
            geom_restore = restore; // relevant for mouse pos calculation, bug #298646
        }
        if (xSizeHint.flags & PAspect) {
            restore.setSize(adjustedSize(restore.size(), SizemodeAny));
        }
        setGeometry(restore, geom_mode);
        if (!clientArea.contains(geom_restore.center()))    // Not restoring to the same screen
            Placement::self()->place(this, clientArea);
        info->setState(0, NET::Max);
        quick_tile_mode = QuickTileNone;
        break;
    }

    case MaximizeFull: {
        QRect r(clientArea);
        r.setTopLeft(rules()->checkPosition(r.topLeft()));
        r.setSize(adjustedSize(r.size(), SizemodeMax));
        if (r.size() != clientArea.size()) { // to avoid off-by-one errors...
            if (isElectricBorderMaximizing() && r.width() < clientArea.width())
                r.moveLeft(Cursor::pos().x() - r.width()/2);
            else
                r.moveCenter(clientArea.center());
            r.moveTopLeft(rules()->checkPosition(r.topLeft()));
        }
        setGeometry(r, geom_mode);
        if (options->electricBorderMaximize() && r.top() == clientArea.top())
            quick_tile_mode = QuickTileMaximize;
        else
            quick_tile_mode = QuickTileNone;
        info->setState(NET::Max, NET::Max);
        break;
    }
    default:
        break;
    }

    syncer.syncNow(); // important because of window rule updates!

    updateAllowedActions();
    updateWindowRules(Rules::MaximizeVert|Rules::MaximizeHoriz|Rules::Position|Rules::Size);
    emit quickTileModeChanged();
}

bool Client::isFullScreenable(bool fullscreen_hack) const
{
    if (!rules()->checkFullScreen(true))
        return false;
    if (fullscreen_hack)
        return isNormalWindow();
    if (rules()->checkStrictGeometry(true)) { // allow rule to ignore geometry constraints
        QRect fsarea = workspace()->clientArea(FullScreenArea, this);
        if (sizeForClientSize(fsarea.size(), SizemodeAny, true) != fsarea.size())
            return false; // the app wouldn't fit exactly fullscreen geometry due to its strict geometry requirements
    }
    // don't check size constrains - some apps request fullscreen despite requesting fixed size
    return !isSpecialWindow(); // also better disallow only weird types to go fullscreen
}

bool Client::userCanSetFullScreen() const
{
    if (fullscreen_mode == FullScreenHack)
        return false;
    if (!isFullScreenable(false))
        return false;
    return isNormalWindow() || isDialog();
}

void Client::setFullScreen(bool set, bool user)
{
    if (!isFullScreen() && !set)
        return;
    if (fullscreen_mode == FullScreenHack)
        return;
    if (user && !userCanSetFullScreen())
        return;
    set = rules()->checkFullScreen(set && !isSpecialWindow());
    setShade(ShadeNone);
    bool was_fs = isFullScreen();
    if (was_fs)
        workspace()->updateFocusMousePosition(Cursor::pos());
    else
        geom_fs_restore = geometry();
    fullscreen_mode = set ? FullScreenNormal : FullScreenNone;
    if (was_fs == isFullScreen())
        return;
    if (set) {
        untab();
        workspace()->raiseClient(this);
    }
    StackingUpdatesBlocker blocker1(workspace());
    GeometryUpdatesBlocker blocker2(this);
    workspace()->updateClientLayer(this);   // active fullscreens get different layer
    info->setState(isFullScreen() ? NET::FullScreen : NET::States(0), NET::FullScreen);
    updateDecoration(false, false);
    if (isFullScreen()) {
        if (info->fullscreenMonitors().isSet())
            setGeometry(fullscreenMonitorsArea(info->fullscreenMonitors()));
        else
            setGeometry(workspace()->clientArea(FullScreenArea, this));
    }
    else {
        if (!geom_fs_restore.isNull()) {
            int currentScreen = screen();
            setGeometry(QRect(geom_fs_restore.topLeft(), adjustedSize(geom_fs_restore.size())));
            if( currentScreen != screen())
                workspace()->sendClientToScreen( this, currentScreen );
        // TODO isShaded() ?
        } else {
            // does this ever happen?
            setGeometry(workspace()->clientArea(MaximizeArea, this));
        }
    }
    updateWindowRules(Rules::Fullscreen|Rules::Position|Rules::Size);

    if (was_fs != isFullScreen()) {
        emit clientFullScreenSet(this, set, user);
        emit fullScreenChanged();
    }
}


void Client::updateFullscreenMonitors(NETFullscreenMonitors topology)
{
    int nscreens = screens()->count();

//    qDebug() << "incoming request with top: " << topology.top << " bottom: " << topology.bottom
//                   << " left: " << topology.left << " right: " << topology.right
//                   << ", we have: " << nscreens << " screens.";

    if (topology.top >= nscreens ||
            topology.bottom >= nscreens ||
            topology.left >= nscreens ||
            topology.right >= nscreens) {
        qCWarning(KWIN_CORE) << "fullscreenMonitors update failed. request higher than number of screens.";
        return;
    }

    info->setFullscreenMonitors(topology);
    if (isFullScreen())
        setGeometry(fullscreenMonitorsArea(topology));
}


/*!
  Calculates the bounding rectangle defined by the 4 monitor indices indicating the
  top, bottom, left, and right edges of the window when the fullscreen state is enabled.
 */
QRect Client::fullscreenMonitorsArea(NETFullscreenMonitors requestedTopology) const
{
    QRect top, bottom, left, right, total;

    top = screens()->geometry(requestedTopology.top);
    bottom = screens()->geometry(requestedTopology.bottom);
    left = screens()->geometry(requestedTopology.left);
    right = screens()->geometry(requestedTopology.right);
    total = top.united(bottom.united(left.united(right)));

//    qDebug() << "top: " << top << " bottom: " << bottom
//                   << " left: " << left << " right: " << right;
//    qDebug() << "returning rect: " << total;
    return total;
}


int Client::checkFullScreenHack(const QRect& geom) const
{
    if (!options->isLegacyFullscreenSupport())
        return 0;
    // if it's noborder window, and has size of one screen or the whole desktop geometry, it's fullscreen hack
    if (noBorder() && app_noborder && isFullScreenable(true)) {
        if (geom.size() == workspace()->clientArea(FullArea, geom.center(), desktop()).size())
            return 2; // full area fullscreen hack
        if (geom.size() == workspace()->clientArea(ScreenArea, geom.center(), desktop()).size())
            return 1; // xinerama-aware fullscreen hack
    }
    return 0;
}

void Client::updateFullScreenHack(const QRect& geom)
{
    int type = checkFullScreenHack(geom);
    if (fullscreen_mode == FullScreenNone && type != 0) {
        fullscreen_mode = FullScreenHack;
        updateDecoration(false, false);
        QRect geom;
        if (rules()->checkStrictGeometry(false)) {
            geom = type == 2 // 1 - it's xinerama-aware fullscreen hack, 2 - it's full area
                   ? workspace()->clientArea(FullArea, geom.center(), desktop())
                   : workspace()->clientArea(ScreenArea, geom.center(), desktop());
        } else
            geom = workspace()->clientArea(FullScreenArea, geom.center(), desktop());
        setGeometry(geom);
        emit fullScreenChanged();
    } else if (fullscreen_mode == FullScreenHack && type == 0) {
        fullscreen_mode = FullScreenNone;
        updateDecoration(false, false);
        // whoever called this must setup correct geometry
        emit fullScreenChanged();
    }
    StackingUpdatesBlocker blocker(workspace());
    workspace()->updateClientLayer(this);   // active fullscreens get different layer
}

static GeometryTip* geometryTip    = 0;

void Client::positionGeometryTip()
{
    assert(isMove() || isResize());
    // Position and Size display
    if (effects && static_cast<EffectsHandlerImpl*>(effects)->provides(Effect::GeometryTip))
        return; // some effect paints this for us
    if (options->showGeometryTip()) {
        if (!geometryTip) {
            geometryTip = new GeometryTip(&xSizeHint);
        }
        QRect wgeom(moveResizeGeom);   // position of the frame, size of the window itself
        wgeom.setWidth(wgeom.width() - (width() - clientSize().width()));
        wgeom.setHeight(wgeom.height() - (height() - clientSize().height()));
        if (isShade())
            wgeom.setHeight(0);
        geometryTip->setGeometry(wgeom);
        if (!geometryTip->isVisible())
            geometryTip->show();
        geometryTip->raise();
    }
}

bool Client::startMoveResize()
{
    assert(!moveResizeMode);
    assert(QWidget::keyboardGrabber() == NULL);
    assert(QWidget::mouseGrabber() == NULL);
    stopDelayedMoveResize();
    if (QApplication::activePopupWidget() != NULL)
        return false; // popups have grab
    if (isFullScreen() && (screens()->count() < 2 || !isMovableAcrossScreens()))
        return false;
    bool has_grab = false;
    // This reportedly improves smoothness of the moveresize operation,
    // something with Enter/LeaveNotify events, looks like XFree performance problem or something *shrug*
    // (http://lists.kde.org/?t=107302193400001&r=1&w=2)
    QRect r = workspace()->clientArea(FullArea, this);
    m_moveResizeGrabWindow.create(r, XCB_WINDOW_CLASS_INPUT_ONLY, 0, NULL, rootWindow());
    m_moveResizeGrabWindow.map();
    m_moveResizeGrabWindow.raise();
    updateXTime();
    const xcb_grab_pointer_cookie_t cookie = xcb_grab_pointer_unchecked(connection(), false, m_moveResizeGrabWindow,
        XCB_EVENT_MASK_BUTTON_PRESS | XCB_EVENT_MASK_BUTTON_RELEASE | XCB_EVENT_MASK_POINTER_MOTION |
        XCB_EVENT_MASK_ENTER_WINDOW | XCB_EVENT_MASK_LEAVE_WINDOW,
        XCB_GRAB_MODE_ASYNC, XCB_GRAB_MODE_ASYNC, m_moveResizeGrabWindow, Cursor::x11Cursor(m_cursor), xTime());
    ScopedCPointer<xcb_grab_pointer_reply_t> pointerGrab(xcb_grab_pointer_reply(connection(), cookie, NULL));
    if (!pointerGrab.isNull() && pointerGrab->status == XCB_GRAB_STATUS_SUCCESS) {
        has_grab = true;
    }
    if (grabXKeyboard(frameId()))
        has_grab = move_resize_has_keyboard_grab = true;
    if (!has_grab) { // at least one grab is necessary in order to be able to finish move/resize
        m_moveResizeGrabWindow.reset();
        return false;
    }

    moveResizeMode = true;
    workspace()->setClientIsMoving(this);

    if (mode != PositionCenter) { // means "isResize()" but moveResizeMode = true is set below
        if (maximizeMode() == MaximizeFull) { // partial is cond. reset in finishMoveResize
            geom_restore = geometry(); // "restore" to current geometry
            setMaximize(false, false);
        }
    }

    if (quick_tile_mode != QuickTileNone && mode != PositionCenter) { // Cannot use isResize() yet
        // Exit quick tile mode when the user attempts to resize a tiled window
        quick_tile_mode = QuickTileNone; // Do so without restoring original geometry
        emit quickTileModeChanged();
    }

    s_haveResizeEffect = effects && static_cast<EffectsHandlerImpl*>(effects)->provides(Effect::Resize);
    moveResizeStartScreen = screen();
    initialMoveResizeGeom = moveResizeGeom = geometry();
    checkUnrestrictedMoveResize();
    emit clientStartUserMovedResized(this);
    if (ScreenEdges::self()->isDesktopSwitchingMovingClients())
        ScreenEdges::self()->reserveDesktopSwitching(true, Qt::Vertical|Qt::Horizontal);
    return true;
}

void Client::finishMoveResize(bool cancel)
{
    const bool wasResize = isResize(); // store across leaveMoveResize
    leaveMoveResize();

    if (cancel)
        setGeometry(initialMoveResizeGeom);
    else {
        if (wasResize) {
            const bool restoreH = maximizeMode() == MaximizeHorizontal &&
                                    moveResizeGeom.width() != initialMoveResizeGeom.width();
            const bool restoreV = maximizeMode() == MaximizeVertical &&
                                    moveResizeGeom.height() != initialMoveResizeGeom.height();
            if (restoreH || restoreV) {
                changeMaximize(restoreV, restoreH, false);
            }
        }
        setGeometry(moveResizeGeom);
    }
    checkScreen(); // needs to be done because clientFinishUserMovedResized has not yet re-activated online alignment
    if (screen() != moveResizeStartScreen) {
        workspace()->sendClientToScreen(this, screen()); // checks rule validity
        if (maximizeMode() != MaximizeRestore)
            checkWorkspacePosition();
    }

    if (isElectricBorderMaximizing()) {
        setQuickTileMode(electricMode);
        electricMaximizing = false;
    } else if (!cancel) {
        if (!(maximizeMode() & MaximizeHorizontal)) {
            geom_restore.setX(geometry().x());
            geom_restore.setWidth(geometry().width());
        }
        if (!(maximizeMode() & MaximizeVertical)) {
            geom_restore.setY(geometry().y());
            geom_restore.setHeight(geometry().height());
        }
    }
// FRAME    update();

    emit clientFinishUserMovedResized(this);
}

void Client::leaveMoveResize()
{
    if (needsXWindowMove) {
        // Do the deferred move
        m_frame.move(geom.topLeft());
        needsXWindowMove = false;
    }
    if (!isResize())
        sendSyntheticConfigureNotify(); // tell the client about it's new final position
    if (geometryTip) {
        geometryTip->hide();
        delete geometryTip;
        geometryTip = NULL;
    }
    if (move_resize_has_keyboard_grab)
        ungrabXKeyboard();
    move_resize_has_keyboard_grab = false;
    xcb_ungrab_pointer(connection(), xTime());
    m_moveResizeGrabWindow.reset();
    workspace()->setClientIsMoving(0);
    moveResizeMode = false;
    if (syncRequest.counter == XCB_NONE) // don't forget to sanitize since the timeout will no more fire
        syncRequest.isPending = false;
    delete syncRequest.timeout;
    syncRequest.timeout = NULL;
    if (ScreenEdges::self()->isDesktopSwitchingMovingClients())
        ScreenEdges::self()->reserveDesktopSwitching(false, Qt::Vertical|Qt::Horizontal);
<<<<<<< HEAD
=======
#endif
    if (isElectricBorderMaximizing()) {
        outline()->hide();
        elevate(false);
    }
>>>>>>> a2393a5c
}

// This function checks if it actually makes sense to perform a restricted move/resize.
// If e.g. the titlebar is already outside of the workarea, there's no point in performing
// a restricted move resize, because then e.g. resize would also move the window (#74555).
// NOTE: Most of it is duplicated from handleMoveResize().
void Client::checkUnrestrictedMoveResize()
{
    if (unrestrictedMoveResize)
        return;
    QRect desktopArea = workspace()->clientArea(WorkArea, moveResizeGeom.center(), desktop());
    int left_marge, right_marge, top_marge, bottom_marge, titlebar_marge;
    // restricted move/resize - keep at least part of the titlebar always visible
    // how much must remain visible when moved away in that direction
    left_marge = qMin(100 + borderRight(), moveResizeGeom.width());
    right_marge = qMin(100 + borderLeft(), moveResizeGeom.width());
    // width/height change with opaque resizing, use the initial ones
    titlebar_marge = initialMoveResizeGeom.height();
    top_marge = borderBottom();
    bottom_marge = borderTop();
    if (isResize()) {
        if (moveResizeGeom.bottom() < desktopArea.top() + top_marge)
            unrestrictedMoveResize = true;
        if (moveResizeGeom.top() > desktopArea.bottom() - bottom_marge)
            unrestrictedMoveResize = true;
        if (moveResizeGeom.right() < desktopArea.left() + left_marge)
            unrestrictedMoveResize = true;
        if (moveResizeGeom.left() > desktopArea.right() - right_marge)
            unrestrictedMoveResize = true;
        if (!unrestrictedMoveResize && moveResizeGeom.top() < desktopArea.top())   // titlebar mustn't go out
            unrestrictedMoveResize = true;
    }
    if (isMove()) {
        if (moveResizeGeom.bottom() < desktopArea.top() + titlebar_marge - 1)
            unrestrictedMoveResize = true;
        // no need to check top_marge, titlebar_marge already handles it
        if (moveResizeGeom.top() > desktopArea.bottom() - bottom_marge + 1) // titlebar mustn't go out
            unrestrictedMoveResize = true;
        if (moveResizeGeom.right() < desktopArea.left() + left_marge)
            unrestrictedMoveResize = true;
        if (moveResizeGeom.left() > desktopArea.right() - right_marge)
            unrestrictedMoveResize = true;
    }
}

// When the user pressed mouse on the titlebar, don't activate move immediatelly,
// since it may be just a click. Activate instead after a delay. Move used to be
// activated only after moving by several pixels, but that looks bad.
void Client::startDelayedMoveResize()
{
    Q_ASSERT(!delayedMoveResizeTimer);
    delayedMoveResizeTimer = new QTimer(this);
    delayedMoveResizeTimer->setSingleShot(true);
    connect(delayedMoveResizeTimer, &QTimer::timeout, this,
        [this]() {
            assert(buttonDown);
            if (!startMoveResize()) {
                buttonDown = false;
            }
            updateCursor();
            stopDelayedMoveResize();
        }
    );
    delayedMoveResizeTimer->start(QApplication::startDragTime());
}

void Client::stopDelayedMoveResize()
{
    delete delayedMoveResizeTimer;
    delayedMoveResizeTimer = NULL;
}

void Client::handleMoveResize(int x, int y, int x_root, int y_root)
{
    if (syncRequest.isPending && isResize())
        return; // we're still waiting for the client or the timeout

    if ((mode == PositionCenter && !isMovableAcrossScreens())
            || (mode != PositionCenter && (isShade() || !isResizable())))
        return;

    if (!moveResizeMode) {
        QPoint p(QPoint(x/* - padding_left*/, y/* - padding_top*/) - moveOffset);
        if (p.manhattanLength() >= QApplication::startDragDistance()) {
            if (!startMoveResize()) {
                buttonDown = false;
                updateCursor();
                return;
            }
            updateCursor();
        } else
            return;
    }

    // ShadeHover or ShadeActive, ShadeNormal was already avoided above
    if (mode != PositionCenter && shade_mode != ShadeNone)
        setShade(ShadeNone);

    QPoint globalPos(x_root, y_root);
    // these two points limit the geometry rectangle, i.e. if bottomleft resizing is done,
    // the bottomleft corner should be at is at (topleft.x(), bottomright().y())
    QPoint topleft = globalPos - moveOffset;
    QPoint bottomright = globalPos + invertedMoveOffset;
    QRect previousMoveResizeGeom = moveResizeGeom;

    // TODO move whole group when moving its leader or when the leader is not mapped?

    // When doing a restricted move we must always keep 100px of the titlebar
    // visible to allow the user to be able to move it again.
    const int frameTop = borderTop();
    int titlebarArea = qMin(frameTop * 100, moveResizeGeom.width() * moveResizeGeom.height());

    bool update = false;
    if (isResize()) {
        // first resize (without checking constrains), then snap, then check bounds, then check constrains
        QRect orig = initialMoveResizeGeom;
        Sizemode sizemode = SizemodeAny;
        switch(mode) {
        case PositionTopLeft:
            moveResizeGeom =  QRect(topleft, orig.bottomRight()) ;
            break;
        case PositionBottomRight:
            moveResizeGeom =  QRect(orig.topLeft(), bottomright) ;
            break;
        case PositionBottomLeft:
            moveResizeGeom =  QRect(QPoint(topleft.x(), orig.y()), QPoint(orig.right(), bottomright.y())) ;
            break;
        case PositionTopRight:
            moveResizeGeom =  QRect(QPoint(orig.x(), topleft.y()), QPoint(bottomright.x(), orig.bottom())) ;
            break;
        case PositionTop:
            moveResizeGeom =  QRect(QPoint(orig.left(), topleft.y()), orig.bottomRight()) ;
            sizemode = SizemodeFixedH; // try not to affect height
            break;
        case PositionBottom:
            moveResizeGeom =  QRect(orig.topLeft(), QPoint(orig.right(), bottomright.y())) ;
            sizemode = SizemodeFixedH;
            break;
        case PositionLeft:
            moveResizeGeom =  QRect(QPoint(topleft.x(), orig.top()), orig.bottomRight()) ;
            sizemode = SizemodeFixedW;
            break;
        case PositionRight:
            moveResizeGeom =  QRect(orig.topLeft(), QPoint(bottomright.x(), orig.bottom())) ;
            sizemode = SizemodeFixedW;
            break;
        case PositionCenter:
        default:
            abort();
            break;
        }
        // adjust new size to snap to other windows/borders
        moveResizeGeom = workspace()->adjustClientSize(this, moveResizeGeom, mode);

        if (!unrestrictedMoveResize) {
            // Make sure the titlebar isn't behind a restricted area. We don't need to restrict
            // the other directions. If not visible enough, move the window to the closest valid
            // point. We bruteforce this by slowly moving the window back to its previous position.
            for (;;) {
                QRegion titlebarRegion(moveResizeGeom.left(), moveResizeGeom.top(),
                                       moveResizeGeom.width(), frameTop);
                titlebarRegion &= workspace()->clientArea(FullArea, -1, 0);   // On the screen
                titlebarRegion -= workspace()->restrictedMoveArea(desktop());   // Strut areas
                // Now we have a region of all the visible areas of the titlebar
                // Count the visible pixels and check to see if it's enough
                int visiblePixels = 0;
                foreach (const QRect & rect, titlebarRegion.rects())
                if (rect.height() >= frameTop)   // Only the full height regions, prevents long slim areas
                    visiblePixels += rect.width() * rect.height();
                if (visiblePixels >= titlebarArea)
                    break; // We have reached a valid position

                // Not visible enough, move the window to the closest valid point. We bruteforce
                // this by slowly moving the window back to its previous position.
                if (previousMoveResizeGeom.y() != moveResizeGeom.y()) {
                    if (previousMoveResizeGeom.y() > moveResizeGeom.y())
                        moveResizeGeom.setTop(moveResizeGeom.y() + 1);
                    else
                        moveResizeGeom.setTop(moveResizeGeom.y() - 1);
                } else { // Our heights match but we still don't have a valid area, maybe
                    // we are trying to resize in from the side?
                    bool breakLoop = false;
                    switch(mode) {
                    case PositionBottomLeft:
                    case PositionTopLeft:
                    case PositionLeft:
                        if (previousMoveResizeGeom.x() >= moveResizeGeom.x()) {
                            breakLoop = true;
                            break;
                        }
                        moveResizeGeom.setLeft(moveResizeGeom.x() - 1);
                        break;
                    case PositionBottomRight:
                    case PositionTopRight:
                    case PositionRight:
                        if (previousMoveResizeGeom.right() <= moveResizeGeom.right()) {
                            breakLoop = true;
                            break;
                        }
                        moveResizeGeom.setRight(moveResizeGeom.x() + moveResizeGeom.width());
                        break;
                    default:
                        breakLoop = true;
                    }
                    if (breakLoop)
                        break;
                }
            }
        }

        // Always obey size hints, even when in "unrestricted" mode
        QSize size = adjustedSize(moveResizeGeom.size(), sizemode);
        // the new topleft and bottomright corners (after checking size constrains), if they'll be needed
        topleft = QPoint(moveResizeGeom.right() - size.width() + 1, moveResizeGeom.bottom() - size.height() + 1);
        bottomright = QPoint(moveResizeGeom.left() + size.width() - 1, moveResizeGeom.top() + size.height() - 1);
        orig = moveResizeGeom;
        switch(mode) {
            // these 4 corners ones are copied from above
        case PositionTopLeft:
            moveResizeGeom =  QRect(topleft, orig.bottomRight()) ;
            break;
        case PositionBottomRight:
            moveResizeGeom =  QRect(orig.topLeft(), bottomright) ;
            break;
        case PositionBottomLeft:
            moveResizeGeom =  QRect(QPoint(topleft.x(), orig.y()), QPoint(orig.right(), bottomright.y())) ;
            break;
        case PositionTopRight:
            moveResizeGeom =  QRect(QPoint(orig.x(), topleft.y()), QPoint(bottomright.x(), orig.bottom())) ;
            break;
            // The side ones can't be copied exactly - if aspect ratios are specified, both dimensions may change.
            // Therefore grow to the right/bottom if needed.
            // TODO it should probably obey gravity rather than always using right/bottom ?
        case PositionTop:
            moveResizeGeom =  QRect(QPoint(orig.left(), topleft.y()), QPoint(bottomright.x(), orig.bottom())) ;
            break;
        case PositionBottom:
            moveResizeGeom =  QRect(orig.topLeft(), QPoint(bottomright.x(), bottomright.y())) ;
            break;
        case PositionLeft:
            moveResizeGeom =  QRect(QPoint(topleft.x(), orig.top()), QPoint(orig.right(), bottomright.y()));
            break;
        case PositionRight:
            moveResizeGeom =  QRect(orig.topLeft(), QPoint(bottomright.x(), bottomright.y())) ;
            break;
        case PositionCenter:
        default:
            abort();
            break;
        }

        if (moveResizeGeom.size() != previousMoveResizeGeom.size())
            update = true;
    } else if (isMove()) {
        assert(mode == PositionCenter);
        if (!isMovable()) { // isMovableAcrossScreens() must have been true to get here
            // Special moving of maximized windows on Xinerama screens
            int screen = screens()->number(globalPos);
            if (isFullScreen())
                moveResizeGeom = workspace()->clientArea(FullScreenArea, screen, 0);
            else {
                moveResizeGeom = workspace()->clientArea(MaximizeArea, screen, 0);
                QSize adjSize = adjustedSize(moveResizeGeom.size(), SizemodeMax);
                if (adjSize != moveResizeGeom.size()) {
                    QRect r(moveResizeGeom);
                    moveResizeGeom.setSize(adjSize);
                    moveResizeGeom.moveCenter(r.center());
                }
            }
        } else {
            // first move, then snap, then check bounds
            moveResizeGeom.moveTopLeft(topleft);
            moveResizeGeom.moveTopLeft(workspace()->adjustClientPosition(this, moveResizeGeom.topLeft(),
                                       unrestrictedMoveResize));

            if (!unrestrictedMoveResize) {
                // Make sure the titlebar isn't behind a restricted area.
                const QRegion fullArea = workspace()->clientArea(FullArea, this);   // On the screen
                const QRegion strut = workspace()->restrictedMoveArea(desktop());   // Strut areas
                for (;;) {
                    QRegion titlebarRegion(moveResizeGeom.left(), moveResizeGeom.top(),
                                           moveResizeGeom.width(), frameTop);
                    titlebarRegion &= fullArea;
                    titlebarRegion -= strut;   // Strut areas
                    // Now we have a region of all the visible areas of the titlebar
                    // Count the visible pixels and check to see if it's enough
                    int visiblePixels = 0;
                    foreach (const QRect & rect, titlebarRegion.rects())
                        if (rect.height() >= frameTop)   // Only the full height regions, prevents long slim areas
                            visiblePixels += rect.width() * rect.height();
                    if (visiblePixels >= titlebarArea)
                        break; // We have reached a valid position

                    // (esp.) if there're more screens with different struts (panels) it the titlebar
                    // will be movable outside the movearea (covering one of the panels) until it
                    // crosses the panel "too much" (not enough visiblePixels) and then stucks because
                    // it's usually only pushed by 1px to either direction
                    // so we first check whether we intersect suc strut and move the window below it
                    // immediately (it's still possible to hit the visiblePixels >= titlebarArea break
                    // by moving the window slightly downwards, but it won't stuck)
                    // see bug #274466
                    // and bug #301805 for why we can't just match the titlearea against the screen
                    if (screens()->count() > 1) { // optimization
                        // TODO: could be useful on partial screen struts (half-width panels etc.)
                        int newTitleTop = -1;
                        foreach (const QRect &r, strut.rects()) {
                            if (r.top() == 0 && r.width() > r.height() && // "top panel"
                                r.intersects(moveResizeGeom) && moveResizeGeom.top() < r.bottom()) {
                                newTitleTop = r.bottom() + 1;
                                break;
                            }
                        }
                        if (newTitleTop > -1) {
                            moveResizeGeom.moveTop(newTitleTop); // invalid position, possibly on screen change
                            break;
                        }
                    }

                    int dx = sign(previousMoveResizeGeom.x() - moveResizeGeom.x()),
                        dy = sign(previousMoveResizeGeom.y() - moveResizeGeom.y());
                    if (visiblePixels && dx) // means there's no full width cap -> favor horizontally
                        dy = 0;
                    else if (dy)
                        dx = 0;

                    // Move it back
                    moveResizeGeom.translate(dx, dy);

                    if (moveResizeGeom == previousMoveResizeGeom) {
                        break; // Prevent lockup
                    }
                }
            }
        }
        if (moveResizeGeom.topLeft() != previousMoveResizeGeom.topLeft())
            update = true;
    } else
        abort();

    if (!update)
        return;

    if (isResize() && !s_haveResizeEffect) {
        if (!syncRequest.timeout) {
            syncRequest.timeout = new QTimer(this);
            connect(syncRequest.timeout, SIGNAL(timeout()), SLOT(performMoveResize()));
            syncRequest.timeout->setSingleShot(true);
        }
        if (syncRequest.counter != XCB_NONE) {
            syncRequest.timeout->start(250);
            sendSyncRequest();
        } else {                            // for clients not supporting the XSYNC protocol, we
            syncRequest.isPending = true;   // limit the resizes to 30Hz to take pointless load from X11
            syncRequest.timeout->start(33); // and the client, the mouse is still moved at full speed
        }                                   // and no human can control faster resizes anyway
        m_client.setGeometry(0, 0, moveResizeGeom.width() - (borderLeft() + borderRight()), moveResizeGeom.height() - (borderTop() + borderBottom()));
    } else
        performMoveResize();

    if (isMove()) {
        ScreenEdges::self()->check(globalPos, QDateTime::fromMSecsSinceEpoch(xTime()));
    }
}

void Client::performMoveResize()
{
    if (isMove() || (isResize() && !s_haveResizeEffect)) {
        setGeometry(moveResizeGeom);
    }
    if (syncRequest.counter == XCB_NONE)   // client w/o XSYNC support. allow the next resize event
        syncRequest.isPending = false; // NEVER do this for clients with a valid counter
                                       // (leads to sync request races in some clients)
    if (isResize())
        addRepaintFull();
    positionGeometryTip();
    emit clientStepUserMovedResized(this, moveResizeGeom);
}

void Client::setElectricBorderMode(QuickTileMode mode)
{
    if (mode != QuickTileMaximize) {
        // sanitize the mode, ie. simplify "invalid" combinations
        if ((mode & QuickTileHorizontal) == QuickTileHorizontal)
            mode &= ~QuickTileHorizontal;
        if ((mode & QuickTileVertical) == QuickTileVertical)
            mode &= ~QuickTileVertical;
    }
    electricMode = mode;
}

Client::QuickTileMode Client::electricBorderMode() const
{
    return electricMode;
}

bool Client::isElectricBorderMaximizing() const
{
    return electricMaximizing;
}

void Client::setElectricBorderMaximizing(bool maximizing)
{
    electricMaximizing = maximizing;
    if (maximizing)
        outline()->show(electricBorderMaximizeGeometry(Cursor::pos(), desktop()));
    else
        outline()->hide();
    elevate(maximizing);
}

QRect Client::electricBorderMaximizeGeometry(QPoint pos, int desktop)
{
    if (electricMode == QuickTileMaximize) {
        if (maximizeMode() == MaximizeFull)
            return geometryRestore();
        else
            return workspace()->clientArea(MaximizeArea, pos, desktop);
    }

    QRect ret = workspace()->clientArea(MaximizeArea, pos, desktop);
    if (electricMode & QuickTileLeft)
        ret.setRight(ret.left()+ret.width()/2 - 1);
    else if (electricMode & QuickTileRight)
        ret.setLeft(ret.right()-(ret.width()-ret.width()/2) + 1);
    if (electricMode & QuickTileTop)
        ret.setBottom(ret.top()+ret.height()/2 - 1);
    else if (electricMode & QuickTileBottom)
        ret.setTop(ret.bottom()-(ret.height()-ret.height()/2) + 1);

    return ret;
}

void Client::setQuickTileMode(QuickTileMode mode, bool keyboard)
{
    // Only allow quick tile on a regular or maximized window
    if (!isResizable() && maximizeMode() != MaximizeFull)
        return;

    GeometryUpdatesBlocker blocker(this);

    if (mode == QuickTileMaximize) {
        TabSynchronizer syncer(this, TabGroup::QuickTile|TabGroup::Geometry|TabGroup::Maximized);
        quick_tile_mode = QuickTileNone;
        if (maximizeMode() == MaximizeFull) {
            setMaximize(false, false);
        } else {
            setMaximize(true, true);
            QRect clientArea = workspace()->clientArea(MaximizeArea, this);
            if (geometry().top() != clientArea.top()) {
                QRect r(geometry());
                r.moveTop(clientArea.top());
                setGeometry(r);
            }
            quick_tile_mode = QuickTileMaximize;
        }
        emit quickTileModeChanged();
        return;
    }

    // sanitize the mode, ie. simplify "invalid" combinations
    if ((mode & QuickTileHorizontal) == QuickTileHorizontal)
        mode &= ~QuickTileHorizontal;
    if ((mode & QuickTileVertical) == QuickTileVertical)
        mode &= ~QuickTileVertical;

    setElectricBorderMode(mode); // used by ::electricBorderMaximizeGeometry(.)

    // restore from maximized so that it is possible to tile maximized windows with one hit or by dragging
    if (maximizeMode() == MaximizeFull) {

        TabSynchronizer syncer(this, TabGroup::QuickTile|TabGroup::Geometry|TabGroup::Maximized);

        setMaximize(false, false);

        if (mode != QuickTileNone) {
            quick_tile_mode = mode;
            // decorations may turn off some borders when tiled
            const ForceGeometry_t geom_mode = m_decoration ? ForceGeometrySet : NormalGeometrySet;
            quick_tile_mode = QuickTileNone; // Temporary, so the maximize code doesn't get all confused
            setGeometry(electricBorderMaximizeGeometry(keyboard ? geometry().center() : Cursor::pos(), desktop()), geom_mode);
        }
        // Store the mode change
        quick_tile_mode = mode;
        emit quickTileModeChanged();

        return;
    }

    if (mode != QuickTileNone) {
        TabSynchronizer syncer(this, TabGroup::QuickTile|TabGroup::Geometry);

        QPoint whichScreen = keyboard ? geometry().center() : Cursor::pos();

        // If trying to tile to the side that the window is already tiled to move the window to the next
        // screen if it exists, otherwise toggle the mode (set QuickTileNone)
        if (quick_tile_mode == mode) {
            const int numScreens = screens()->count();
            const int curScreen = screen();
            int nextScreen = curScreen;
            QVarLengthArray<QRect> screens(numScreens);
            for (int i = 0; i < numScreens; ++i)   // Cache
                screens[i] = Screens::self()->geometry(i);
            for (int i = 0; i < numScreens; ++i) {

                if (i == curScreen)
                    continue;

                if (screens[i].bottom() <= screens[curScreen].top() || screens[i].top() >= screens[curScreen].bottom())
                    continue; // not in horizontal line

                const int x = screens[i].center().x();
                if ((mode & QuickTileHorizontal) == QuickTileLeft) {
                    if (x >= screens[curScreen].center().x() || (curScreen != nextScreen && x <= screens[nextScreen].center().x()))
                        continue; // not left of current or more left then found next
                } else if ((mode & QuickTileHorizontal) == QuickTileRight) {
                    if (x <= screens[curScreen].center().x() || (curScreen != nextScreen && x >= screens[nextScreen].center().x()))
                        continue; // not right of current or more right then found next
                }

                nextScreen = i;
            }

            if (nextScreen == curScreen) {
                mode = QuickTileNone; // No other screens, toggle tiling
            } else {
                // Move to other screen
                geom_restore.translate(screens[nextScreen].topLeft() - screens[curScreen].topLeft());
                whichScreen = screens[nextScreen].center();

                // Swap sides
                mode = ~mode & QuickTileHorizontal;
            }
            setElectricBorderMode(mode); // used by ::electricBorderMaximizeGeometry(.)
        } else if (quick_tile_mode == QuickTileNone) {
            // Not coming out of an existing tile, not shifting monitors, we're setting a brand new tile.
            // Store geometry first, so we can go out of this tile later.
            geom_restore = geometry();
        }

        if (mode != QuickTileNone) {
            quick_tile_mode = mode;
            // decorations may turn off some borders when tiled
            const ForceGeometry_t geom_mode = m_decoration ? ForceGeometrySet : NormalGeometrySet;
            // Temporary, so the maximize code doesn't get all confused
            quick_tile_mode = QuickTileNone;
            setGeometry(electricBorderMaximizeGeometry(whichScreen, desktop()), geom_mode);
        }

        // Store the mode change
        quick_tile_mode = mode;
    }

    if (mode == QuickTileNone) {
        TabSynchronizer syncer(this, TabGroup::QuickTile|TabGroup::Geometry);

        quick_tile_mode = QuickTileNone;
        // Untiling, so just restore geometry, and we're done.
        if (!geom_restore.isValid()) // invalid if we started maximized and wait for placement
            geom_restore = geometry();
        // decorations may turn off some borders when tiled
        const ForceGeometry_t geom_mode = m_decoration ? ForceGeometrySet : NormalGeometrySet;
        setGeometry(geom_restore, geom_mode);
        checkWorkspacePosition(); // Just in case it's a different screen
    }
    emit quickTileModeChanged();
}

void Client::sendToScreen(int newScreen)
{
    newScreen = rules()->checkScreen(newScreen);
    if (isActive()) {
        screens()->setCurrent(newScreen);
        // might impact the layer of a fullscreen window
        foreach (Client *cc, workspace()->clientList()) {
            if (cc->isFullScreen() && cc->screen() == newScreen) {
                cc->updateLayer();
            }
        }
    }
    if (screen() == newScreen)   // Don't use isOnScreen(), that's true even when only partially
        return;

    GeometryUpdatesBlocker blocker(this);

    // operating on the maximized / quicktiled window would leave the old geom_restore behind,
    // so we clear the state first
    MaximizeMode maxMode = maximizeMode();
    QuickTileMode qtMode = (QuickTileMode)quick_tile_mode;
    if (maxMode != MaximizeRestore)
        maximize(MaximizeRestore);
    if (qtMode != QuickTileNone)
        setQuickTileMode(QuickTileNone, true);

    QRect oldScreenArea = workspace()->clientArea(MaximizeArea, this);
    QRect screenArea = workspace()->clientArea(MaximizeArea, newScreen, desktop());

    // the window can have its center so that the position correction moves the new center onto
    // the old screen, what will tile it where it is. Ie. the screen is not changed
    // this happens esp. with electric border quicktiling
    if (qtMode != QuickTileNone)
        keepInArea(oldScreenArea);

    QRect oldGeom = geometry();
    QRect newGeom = oldGeom;
    // move the window to have the same relative position to the center of the screen
    // (i.e. one near the middle of the right edge will also end up near the middle of the right edge)
    QPoint center = newGeom.center() - oldScreenArea.center();
    center.setX(center.x() * screenArea.width() / oldScreenArea.width());
    center.setY(center.y() * screenArea.height() / oldScreenArea.height());
    center += screenArea.center();
    newGeom.moveCenter(center);
    setGeometry(newGeom);
    // align geom_restore - checkWorkspacePosition operates on it
    geom_restore = newGeom;

    // If the window was inside the old screen area, explicitly make sure its inside also the new screen area.
    // Calling checkWorkspacePosition() should ensure that, but when moving to a small screen the window could
    // be big enough to overlap outside of the new screen area, making struts from other screens come into effect,
    // which could alter the resulting geometry.
    if (oldScreenArea.contains(oldGeom))
        keepInArea(screenArea);
    checkWorkspacePosition(oldGeom);

    // re-align geom_restore to contrained geometry
    geom_restore = geometry();

    // finally reset special states
    // NOTICE that MaximizeRestore/QuickTileNone checks are required.
    // eg. setting QuickTileNone would break maximization
    if (maxMode != MaximizeRestore)
        maximize(maxMode);
    if (qtMode != QuickTileNone && qtMode != quick_tile_mode)
        setQuickTileMode(qtMode, true);

    ClientList tso = workspace()->ensureStackingOrder(transients());
    for (ClientList::ConstIterator it = tso.constBegin(), end = tso.constEnd(); it != end; ++it)
        (*it)->sendToScreen(newScreen);
}

} // namespace<|MERGE_RESOLUTION|>--- conflicted
+++ resolved
@@ -2682,14 +2682,10 @@
     syncRequest.timeout = NULL;
     if (ScreenEdges::self()->isDesktopSwitchingMovingClients())
         ScreenEdges::self()->reserveDesktopSwitching(false, Qt::Vertical|Qt::Horizontal);
-<<<<<<< HEAD
-=======
-#endif
     if (isElectricBorderMaximizing()) {
         outline()->hide();
         elevate(false);
     }
->>>>>>> a2393a5c
 }
 
 // This function checks if it actually makes sense to perform a restricted move/resize.
