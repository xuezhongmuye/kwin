--- conflicted
+++ resolved
@@ -1424,13 +1424,8 @@
 {
     switch (kwopt) {
     case CloseButtonCorner:
-<<<<<<< HEAD
-        return decorationPlugin()->closeButtonCorner();
-=======
         // TODO: this could become per window and be derived from the actual position in the deco
         return Decoration::DecorationBridge::self()->settings()->decorationButtonsLeft().contains(KDecoration2::DecorationButtonType::Close) ? Qt::TopLeftCorner : Qt::TopRightCorner;
-#ifdef KWIN_BUILD_SCREENEDGES
->>>>>>> 106e5957
     case SwitchDesktopOnScreenEdge:
         return ScreenEdges::self()->isDesktopSwitching();
     case SwitchDesktopOnScreenEdgeMovingWindows:
