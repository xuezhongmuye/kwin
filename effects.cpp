/********************************************************************
 KWin - the KDE window manager
 This file is part of the KDE project.

Copyright (C) 2006 Lubos Lunak <l.lunak@kde.org>
Copyright (C) 2010, 2011 Martin Gräßlin <mgraesslin@kde.org>

This program is free software; you can redistribute it and/or modify
it under the terms of the GNU General Public License as published by
the Free Software Foundation; either version 2 of the License, or
(at your option) any later version.

This program is distributed in the hope that it will be useful,
but WITHOUT ANY WARRANTY; without even the implied warranty of
MERCHANTABILITY or FITNESS FOR A PARTICULAR PURPOSE.  See the
GNU General Public License for more details.

You should have received a copy of the GNU General Public License
along with this program.  If not, see <http://www.gnu.org/licenses/>.
*********************************************************************/

#include "effects.h"

#include "effectsadaptor.h"
#ifdef KWIN_BUILD_ACTIVITIES
#include "activities.h"
#endif
#include "decorations.h"
#include "deleted.h"
#include "client.h"
#include "cursor.h"
#include "group.h"
#include "scene_xrender.h"
#include "scene_opengl.h"
#include "unmanaged.h"
#ifdef KWIN_BUILD_TABBOX
#include "tabbox.h"
#endif
#ifdef KWIN_BUILD_SCREENEDGES
#include "screenedge.h"
#endif
#ifdef KWIN_BUILD_SCRIPTING
#include "scripting/scriptedeffect.h"
#endif
#include "screens.h"
#include "thumbnailitem.h"
#include "virtualdesktops.h"
#include "workspace.h"
#include "kwinglutils.h"

#include <QFile>
#include <QFutureWatcher>
#include <QtConcurrentRun>
#include <QDBusServiceWatcher>
#include <QDBusPendingCallWatcher>

#include <KDE/KDebug>
#include <KDE/KLibrary>
#include <KDE/KDesktopFile>
#include <KDE/KConfigGroup>
#include <KDE/KGlobal>
#include <KDE/KStandardDirs>
#include <KDE/KService>
#include <KDE/KServiceTypeTrader>
#include <KDE/KPluginInfo>
#include <Plasma/Theme>

#include <assert.h>
#include "composite.h"
#include "xcbutils.h"

// dbus generated
#include "screenlocker_interface.h"


namespace KWin
{

static const QString SCREEN_LOCKER_SERVICE_NAME = QStringLiteral("org.freedesktop.ScreenSaver");

ScreenLockerWatcher::ScreenLockerWatcher(QObject *parent)
    : QObject(parent)
    , m_interface(NULL)
    , m_serviceWatcher(new QDBusServiceWatcher(this))
    , m_locked(false)
{
    connect(m_serviceWatcher, SIGNAL(serviceOwnerChanged(QString,QString,QString)), SLOT(serviceOwnerChanged(QString,QString,QString)));
    m_serviceWatcher->setWatchMode(QDBusServiceWatcher::WatchForOwnerChange);
    m_serviceWatcher->addWatchedService(SCREEN_LOCKER_SERVICE_NAME);
    // check whether service is registered
    QFutureWatcher<QDBusReply<bool> > *watcher = new QFutureWatcher<QDBusReply<bool> >(this);
    connect(watcher, SIGNAL(finished()), SLOT(serviceRegisteredQueried()));
    connect(watcher, SIGNAL(canceled()), watcher, SLOT(deleteLater()));
    watcher->setFuture(QtConcurrent::run(QDBusConnection::sessionBus().interface(),
                                         &QDBusConnectionInterface::isServiceRegistered,
                                         SCREEN_LOCKER_SERVICE_NAME));
}

ScreenLockerWatcher::~ScreenLockerWatcher()
{
}

void ScreenLockerWatcher::serviceOwnerChanged(const QString &serviceName, const QString &oldOwner, const QString &newOwner)
{
    Q_UNUSED(oldOwner)
    if (serviceName != SCREEN_LOCKER_SERVICE_NAME) {
        return;
    }
    delete m_interface;
    m_interface = NULL;
    m_locked = false;
    if (!newOwner.isEmpty()) {
        m_interface = new OrgFreedesktopScreenSaverInterface(newOwner, QString(), QDBusConnection::sessionBus(), this);
        connect(m_interface, SIGNAL(ActiveChanged(bool)), SLOT(setLocked(bool)));
        QDBusPendingCallWatcher *watcher = new QDBusPendingCallWatcher(m_interface->GetActive(), this);
        connect(watcher, SIGNAL(finished(QDBusPendingCallWatcher*)), SLOT(activeQueried(QDBusPendingCallWatcher*)));
    }
}

void ScreenLockerWatcher::serviceRegisteredQueried()
{
    QFutureWatcher<QDBusReply<bool> > *watcher = dynamic_cast<QFutureWatcher<QDBusReply<bool> > *>(sender());
    if (!watcher) {
        return;
    }
    const QDBusReply<bool> &reply = watcher->result();
    if (reply.isValid() && reply.value()) {
        QFutureWatcher<QDBusReply<QString> > *ownerWatcher = new QFutureWatcher<QDBusReply<QString> >(this);
        connect(ownerWatcher, SIGNAL(finished()), SLOT(serviceOwnerQueried()));
        connect(ownerWatcher, SIGNAL(canceled()), ownerWatcher, SLOT(deleteLater()));
        ownerWatcher->setFuture(QtConcurrent::run(QDBusConnection::sessionBus().interface(),
                                                  &QDBusConnectionInterface::serviceOwner,
                                                  SCREEN_LOCKER_SERVICE_NAME));
    }
    watcher->deleteLater();
}

void ScreenLockerWatcher::serviceOwnerQueried()
{
    QFutureWatcher<QDBusReply<QString> > *watcher = dynamic_cast<QFutureWatcher<QDBusReply<QString> > *>(sender());
    if (!watcher) {
        return;
    }
    const QDBusReply<QString> reply = watcher->result();
    if (reply.isValid()) {
        serviceOwnerChanged(SCREEN_LOCKER_SERVICE_NAME, QString(), reply.value());
    }

    watcher->deleteLater();
}

void ScreenLockerWatcher::activeQueried(QDBusPendingCallWatcher *watcher)
{
    QDBusPendingReply<bool> reply = *watcher;
    if (!reply.isError()) {
        setLocked(reply.value());
    }
    watcher->deleteLater();
}

void ScreenLockerWatcher::setLocked(bool activated)
{
    if (m_locked == activated) {
        return;
    }
    m_locked = activated;
    emit locked(m_locked);
}

//---------------------
// Static

static QByteArray readWindowProperty(Window win, long atom, long type, int format)
{
    int len = 32768;
    for (;;) {
        unsigned char* data;
        Atom rtype;
        int rformat;
        unsigned long nitems, after;
        if (XGetWindowProperty(QX11Info::display(), win,
                              atom, 0, len, False, AnyPropertyType,
                              &rtype, &rformat, &nitems, &after, &data) == Success) {
            if (after > 0) {
                XFree(data);
                len *= 2;
                continue;
            }
            if (long(rtype) == type && rformat == format) {
                int bytelen = format == 8 ? nitems : format == 16 ? nitems * sizeof(short) : nitems * sizeof(long);
                QByteArray ret(reinterpret_cast< const char* >(data), bytelen);
                XFree(data);
                return ret;
            } else { // wrong format, type or something
                XFree(data);
                return QByteArray();
            }
        } else // XGetWindowProperty() failed
            return QByteArray();
    }
}

static void deleteWindowProperty(Window win, long int atom)
{
    XDeleteProperty(QX11Info::display(), win, atom);
}

//---------------------

EffectsHandlerImpl::EffectsHandlerImpl(Compositor *compositor, Scene *scene)
    : EffectsHandler(scene->compositingType())
    , keyboard_grab_effect(NULL)
    , fullscreen_effect(0)
    , next_window_quad_type(EFFECT_QUAD_TYPE_START)
    , m_compositor(compositor)
    , m_scene(scene)
    , m_screenLockerWatcher(new ScreenLockerWatcher(this))
    , m_desktopRendering(false)
    , m_currentRenderedDesktop(0)
{
    new EffectsAdaptor(this);
    QDBusConnection dbus = QDBusConnection::sessionBus();
    dbus.registerObject(QStringLiteral("/Effects"), this);
    dbus.registerService(QStringLiteral("org.kde.kwin.Effects"));
    // init is important, otherwise causes crashes when quads are build before the first painting pass start
    m_currentBuildQuadsIterator = m_activeEffects.constEnd();

    Workspace *ws = Workspace::self();
    VirtualDesktopManager *vds = VirtualDesktopManager::self();
    connect(ws, SIGNAL(currentDesktopChanged(int,KWin::Client*)), SLOT(slotDesktopChanged(int,KWin::Client*)));
    connect(ws, SIGNAL(clientAdded(KWin::Client*)), this, SLOT(slotClientAdded(KWin::Client*)));
    connect(ws, SIGNAL(unmanagedAdded(KWin::Unmanaged*)), this, SLOT(slotUnmanagedAdded(KWin::Unmanaged*)));
    connect(ws, SIGNAL(clientActivated(KWin::Client*)), this, SLOT(slotClientActivated(KWin::Client*)));
    connect(ws, SIGNAL(deletedRemoved(KWin::Deleted*)), this, SLOT(slotDeletedRemoved(KWin::Deleted*)));
    connect(vds, SIGNAL(countChanged(uint,uint)), SIGNAL(numberDesktopsChanged(uint)));
    connect(Cursor::self(), SIGNAL(mouseChanged(QPoint,QPoint,Qt::MouseButtons,Qt::MouseButtons,Qt::KeyboardModifiers,Qt::KeyboardModifiers)),
            SIGNAL(mouseChanged(QPoint,QPoint,Qt::MouseButtons,Qt::MouseButtons,Qt::KeyboardModifiers,Qt::KeyboardModifiers)));
    connect(ws, SIGNAL(propertyNotify(long)), this, SLOT(slotPropertyNotify(long)));
#ifdef KWIN_BUILD_ACTIVITIES
    Activities *activities = Activities::self();
    connect(activities, SIGNAL(added(QString)), SIGNAL(activityAdded(QString)));
    connect(activities, SIGNAL(removed(QString)), SIGNAL(activityRemoved(QString)));
    connect(activities, SIGNAL(currentChanged(QString)), SIGNAL(currentActivityChanged(QString)));
#endif
    connect(ws, SIGNAL(stackingOrderChanged()), SIGNAL(stackingOrderChanged()));
#ifdef KWIN_BUILD_TABBOX
    TabBox::TabBox *tabBox = TabBox::TabBox::self();
    connect(tabBox, SIGNAL(tabBoxAdded(int)), SIGNAL(tabBoxAdded(int)));
    connect(tabBox, SIGNAL(tabBoxUpdated()), SIGNAL(tabBoxUpdated()));
    connect(tabBox, SIGNAL(tabBoxClosed()), SIGNAL(tabBoxClosed()));
    connect(tabBox, SIGNAL(tabBoxKeyEvent(QKeyEvent*)), SIGNAL(tabBoxKeyEvent(QKeyEvent*)));
#endif
#ifdef KWIN_BUILD_SCREENEDGES
    connect(ScreenEdges::self(), SIGNAL(approaching(ElectricBorder,qreal,QRect)), SIGNAL(screenEdgeApproaching(ElectricBorder,qreal,QRect)));
#endif
    connect(m_screenLockerWatcher, SIGNAL(locked(bool)), SIGNAL(screenLockingChanged(bool)));
    // connect all clients
    foreach (Client *c, ws->clientList()) {
        setupClientConnections(c);
    }
    foreach (Unmanaged *u, ws->unmanagedList()) {
        setupUnmanagedConnections(u);
    }
    reconfigure();
}

EffectsHandlerImpl::~EffectsHandlerImpl()
{
    if (keyboard_grab_effect != NULL)
        ungrabKeyboard();
    foreach (const EffectPair & ep, loaded_effects)
    unloadEffect(ep.first);
}

void EffectsHandlerImpl::setupClientConnections(Client* c)
{
    connect(c, SIGNAL(windowClosed(KWin::Toplevel*,KWin::Deleted*)), this, SLOT(slotWindowClosed(KWin::Toplevel*)));
    connect(c, SIGNAL(clientMaximizedStateChanged(KWin::Client*,KDecorationDefines::MaximizeMode)), this, SLOT(slotClientMaximized(KWin::Client*,KDecorationDefines::MaximizeMode)));
    connect(c, SIGNAL(clientStartUserMovedResized(KWin::Client*)), this, SLOT(slotClientStartUserMovedResized(KWin::Client*)));
    connect(c, SIGNAL(clientStepUserMovedResized(KWin::Client*,QRect)), this, SLOT(slotClientStepUserMovedResized(KWin::Client*,QRect)));
    connect(c, SIGNAL(clientFinishUserMovedResized(KWin::Client*)), this, SLOT(slotClientFinishUserMovedResized(KWin::Client*)));
    connect(c, SIGNAL(opacityChanged(KWin::Toplevel*,qreal)), this, SLOT(slotOpacityChanged(KWin::Toplevel*,qreal)));
    connect(c, SIGNAL(clientMinimized(KWin::Client*,bool)), this, SLOT(slotClientMinimized(KWin::Client*,bool)));
    connect(c, SIGNAL(clientUnminimized(KWin::Client*,bool)), this, SLOT(slotClientUnminimized(KWin::Client*,bool)));
    connect(c, SIGNAL(modalChanged()), this, SLOT(slotClientModalityChanged()));
    connect(c, SIGNAL(geometryShapeChanged(KWin::Toplevel*,QRect)), this, SLOT(slotGeometryShapeChanged(KWin::Toplevel*,QRect)));
    connect(c, SIGNAL(paddingChanged(KWin::Toplevel*,QRect)), this, SLOT(slotPaddingChanged(KWin::Toplevel*,QRect)));
    connect(c, SIGNAL(damaged(KWin::Toplevel*,QRect)), this, SLOT(slotWindowDamaged(KWin::Toplevel*,QRect)));
    connect(c, SIGNAL(propertyNotify(KWin::Toplevel*,long)), this, SLOT(slotPropertyNotify(KWin::Toplevel*,long)));
}

void EffectsHandlerImpl::setupUnmanagedConnections(Unmanaged* u)
{
    connect(u, SIGNAL(windowClosed(KWin::Toplevel*,KWin::Deleted*)), this, SLOT(slotWindowClosed(KWin::Toplevel*)));
    connect(u, SIGNAL(opacityChanged(KWin::Toplevel*,qreal)), this, SLOT(slotOpacityChanged(KWin::Toplevel*,qreal)));
    connect(u, SIGNAL(geometryShapeChanged(KWin::Toplevel*,QRect)), this, SLOT(slotGeometryShapeChanged(KWin::Toplevel*,QRect)));
    connect(u, SIGNAL(paddingChanged(KWin::Toplevel*,QRect)), this, SLOT(slotPaddingChanged(KWin::Toplevel*,QRect)));
    connect(u, SIGNAL(damaged(KWin::Toplevel*,QRect)), this, SLOT(slotWindowDamaged(KWin::Toplevel*,QRect)));
    connect(u, SIGNAL(propertyNotify(KWin::Toplevel*,long)), this, SLOT(slotPropertyNotify(KWin::Toplevel*,long)));
}

void EffectsHandlerImpl::reconfigure()
{
    // perform querying for the services in a thread
    QFutureWatcher<KService::List> *watcher = new QFutureWatcher<KService::List>(this);
    connect(watcher, SIGNAL(finished()), this, SLOT(slotEffectsQueried()));
<<<<<<< HEAD
    watcher->setFuture(QtConcurrent::run(KServiceTypeTrader::self(), &KServiceTypeTrader::query, QStringLiteral("KWin/Effect"), QString()));
=======
    watcher->setFuture(QtConcurrent::run(KServiceTypeTrader::self(), &KServiceTypeTrader::query, QString("KWin/Effect"), QString()));
    watcher->waitForFinished(); // TODO: remove once KConfigGroup is thread safe, bug #321576
>>>>>>> 3da36dd0
}

void EffectsHandlerImpl::slotEffectsQueried()
{
    QFutureWatcher<KService::List> *watcher = dynamic_cast< QFutureWatcher<KService::List>* >(sender());
    if (!watcher) {
        // slot invoked not from a FutureWatcher
        return;
    }

    KService::List offers = watcher->result();
    QStringList effectsToBeLoaded;
    QStringList checkDefault;
    KSharedConfig::Ptr _config = KGlobal::config();
    KConfigGroup conf(_config, "Plugins");

    // First unload necessary effects
    foreach (const KService::Ptr & service, offers) {
        KPluginInfo plugininfo(service);
        plugininfo.load(conf);

        if (plugininfo.isPluginEnabledByDefault()) {
            const QString key = plugininfo.pluginName() + QString::fromLatin1("Enabled");
            if (!conf.hasKey(key))
                checkDefault.append(plugininfo.pluginName());
        }

        bool isloaded = isEffectLoaded(plugininfo.pluginName());
        bool shouldbeloaded = plugininfo.isPluginEnabled();
        if (!shouldbeloaded && isloaded)
            unloadEffect(plugininfo.pluginName());
        if (shouldbeloaded)
            effectsToBeLoaded.append(plugininfo.pluginName());
    }
    QStringList newLoaded;
    // Then load those that should be loaded
    foreach (const QString & effectName, effectsToBeLoaded) {
        if (!isEffectLoaded(effectName)) {
            if (loadEffect(effectName, checkDefault.contains(effectName)))
                newLoaded.append(effectName);
        }
    }
    foreach (const EffectPair & ep, loaded_effects) {
        if (!newLoaded.contains(ep.first))    // don't reconfigure newly loaded effects
            ep.second->reconfigure(Effect::ReconfigureAll);
    }
    watcher->deleteLater();
}

// the idea is that effects call this function again which calls the next one
void EffectsHandlerImpl::prePaintScreen(ScreenPrePaintData& data, int time)
{
    if (m_currentPaintScreenIterator != m_activeEffects.constEnd()) {
        (*m_currentPaintScreenIterator++)->prePaintScreen(data, time);
        --m_currentPaintScreenIterator;
    }
    // no special final code
}

void EffectsHandlerImpl::paintScreen(int mask, QRegion region, ScreenPaintData& data)
{
    if (m_currentPaintScreenIterator != m_activeEffects.constEnd()) {
        (*m_currentPaintScreenIterator++)->paintScreen(mask, region, data);
        --m_currentPaintScreenIterator;
    } else
        m_scene->finalPaintScreen(mask, region, data);
}

void EffectsHandlerImpl::paintDesktop(int desktop, int mask, QRegion region, ScreenPaintData &data)
{
    if (desktop < 1 || desktop > numberOfDesktops()) {
        return;
    }
    m_currentRenderedDesktop = desktop;
    m_desktopRendering = true;
    // save the paint screen iterator
    EffectsIterator savedIterator = m_currentPaintScreenIterator;
    m_currentPaintScreenIterator = m_activeEffects.constBegin();
    effects->paintScreen(mask, region, data);
    // restore the saved iterator
    m_currentPaintScreenIterator = savedIterator;
    m_desktopRendering = false;
}

void EffectsHandlerImpl::postPaintScreen()
{
    if (m_currentPaintScreenIterator != m_activeEffects.constEnd()) {
        (*m_currentPaintScreenIterator++)->postPaintScreen();
        --m_currentPaintScreenIterator;
    }
    // no special final code
}

void EffectsHandlerImpl::prePaintWindow(EffectWindow* w, WindowPrePaintData& data, int time)
{
    if (m_currentPaintWindowIterator != m_activeEffects.constEnd()) {
        (*m_currentPaintWindowIterator++)->prePaintWindow(w, data, time);
        --m_currentPaintWindowIterator;
    }
    // no special final code
}

void EffectsHandlerImpl::paintWindow(EffectWindow* w, int mask, QRegion region, WindowPaintData& data)
{
    if (m_currentPaintWindowIterator != m_activeEffects.constEnd()) {
        (*m_currentPaintWindowIterator++)->paintWindow(w, mask, region, data);
        --m_currentPaintWindowIterator;
    } else
        m_scene->finalPaintWindow(static_cast<EffectWindowImpl*>(w), mask, region, data);
}

void EffectsHandlerImpl::paintEffectFrame(EffectFrame* frame, QRegion region, double opacity, double frameOpacity)
{
    if (m_currentPaintEffectFrameIterator != m_activeEffects.constEnd()) {
        (*m_currentPaintEffectFrameIterator++)->paintEffectFrame(frame, region, opacity, frameOpacity);
        --m_currentPaintEffectFrameIterator;
    } else {
        const EffectFrameImpl* frameImpl = static_cast<const EffectFrameImpl*>(frame);
        frameImpl->finalRender(region, opacity, frameOpacity);
    }
}

void EffectsHandlerImpl::postPaintWindow(EffectWindow* w)
{
    if (m_currentPaintWindowIterator != m_activeEffects.constEnd()) {
        (*m_currentPaintWindowIterator++)->postPaintWindow(w);
        --m_currentPaintWindowIterator;
    }
    // no special final code
}

Effect *EffectsHandlerImpl::provides(Effect::Feature ef)
{
    for (int i = 0; i < loaded_effects.size(); ++i)
        if (loaded_effects.at(i).second->provides(ef))
            return loaded_effects.at(i).second;
    return NULL;
}

void EffectsHandlerImpl::drawWindow(EffectWindow* w, int mask, QRegion region, WindowPaintData& data)
{
    if (m_currentDrawWindowIterator != m_activeEffects.constEnd()) {
        (*m_currentDrawWindowIterator++)->drawWindow(w, mask, region, data);
        --m_currentDrawWindowIterator;
    } else
        m_scene->finalDrawWindow(static_cast<EffectWindowImpl*>(w), mask, region, data);
}

void EffectsHandlerImpl::buildQuads(EffectWindow* w, WindowQuadList& quadList)
{
    static bool initIterator = true;
    if (initIterator) {
        m_currentBuildQuadsIterator = m_activeEffects.constBegin();
        initIterator = false;
    }
    if (m_currentBuildQuadsIterator != m_activeEffects.constEnd()) {
        (*m_currentBuildQuadsIterator++)->buildQuads(w, quadList);
        --m_currentBuildQuadsIterator;
    }
    if (m_currentBuildQuadsIterator == m_activeEffects.constBegin())
        initIterator = true;
}

bool EffectsHandlerImpl::hasDecorationShadows() const
{
    return decorationPlugin()->hasShadows();
}

bool EffectsHandlerImpl::decorationsHaveAlpha() const
{
    return decorationPlugin()->hasAlpha();
}

bool EffectsHandlerImpl::decorationSupportsBlurBehind() const
{
    return decorationPlugin()->supportsBlurBehind();
}

// start another painting pass
void EffectsHandlerImpl::startPaint()
{
    m_activeEffects.clear();
    m_activeEffects.reserve(loaded_effects.count());
    for(QVector< KWin::EffectPair >::const_iterator it = loaded_effects.constBegin(); it != loaded_effects.constEnd(); ++it) {
        if (it->second->isActive()) {
            m_activeEffects << it->second;
        }
    }
    m_currentDrawWindowIterator = m_activeEffects.constBegin();
    m_currentPaintWindowIterator = m_activeEffects.constBegin();
    m_currentPaintScreenIterator = m_activeEffects.constBegin();
    m_currentPaintEffectFrameIterator = m_activeEffects.constBegin();
}

void EffectsHandlerImpl::slotClientMaximized(KWin::Client *c, KDecorationDefines::MaximizeMode maxMode)
{
    bool horizontal = false;
    bool vertical = false;
    switch (maxMode) {
    case KDecorationDefines::MaximizeHorizontal:
        horizontal = true;
        break;
    case KDecorationDefines::MaximizeVertical:
        vertical = true;
        break;
    case KDecorationDefines::MaximizeFull:
        horizontal = true;
        vertical = true;
        break;
    case KDecorationDefines::MaximizeRestore: // fall through
    default:
        // default - nothing to do
        break;
    }
    if (EffectWindowImpl *w = c->effectWindow()) {
        emit windowMaximizedStateChanged(w, horizontal, vertical);
    }
}

void EffectsHandlerImpl::slotClientStartUserMovedResized(Client *c)
{
    emit windowStartUserMovedResized(c->effectWindow());
}

void EffectsHandlerImpl::slotClientFinishUserMovedResized(Client *c)
{
    emit windowFinishUserMovedResized(c->effectWindow());
}

void EffectsHandlerImpl::slotClientStepUserMovedResized(Client* c, const QRect& geometry)
{
    emit windowStepUserMovedResized(c->effectWindow(), geometry);
}

void EffectsHandlerImpl::slotOpacityChanged(Toplevel *t, qreal oldOpacity)
{
    if (t->opacity() == oldOpacity || !t->effectWindow()) {
        return;
    }
    emit windowOpacityChanged(t->effectWindow(), oldOpacity, (qreal)t->opacity());
}

void EffectsHandlerImpl::slotClientAdded(Client *c)
{
    if (c->readyForPainting())
        slotClientShown(c);
    else
        connect(c, SIGNAL(windowShown(KWin::Toplevel*)), SLOT(slotClientShown(KWin::Toplevel*)));
}

void EffectsHandlerImpl::slotUnmanagedAdded(Unmanaged *u)
{
    // it's never initially ready but has synthetic 50ms delay
    connect(u, SIGNAL(windowShown(KWin::Toplevel*)), SLOT(slotUnmanagedShown(KWin::Toplevel*)));
}

void EffectsHandlerImpl::slotClientShown(KWin::Toplevel *t)
{
    Q_ASSERT(dynamic_cast<Client*>(t));
    Client *c = static_cast<Client*>(t);
    setupClientConnections(c);
    if (!c->tabGroup()) // the "window" has already been there
        emit windowAdded(c->effectWindow());
}

void EffectsHandlerImpl::slotUnmanagedShown(KWin::Toplevel *t)
{   // regardless, unmanaged windows are -yet?- not synced anyway
    Q_ASSERT(dynamic_cast<Unmanaged*>(t));
    Unmanaged *u = static_cast<Unmanaged*>(t);
    setupUnmanagedConnections(u);
    emit windowAdded(u->effectWindow());
}

void EffectsHandlerImpl::slotDeletedRemoved(KWin::Deleted *d)
{
    emit windowDeleted(d->effectWindow());
    elevated_windows.removeAll(d->effectWindow());
}

void EffectsHandlerImpl::slotWindowClosed(KWin::Toplevel *c)
{
    c->disconnect(this);
    emit windowClosed(c->effectWindow());
}

void EffectsHandlerImpl::slotClientActivated(KWin::Client *c)
{
    emit windowActivated(c ? c->effectWindow() : NULL);
}

void EffectsHandlerImpl::slotClientMinimized(Client *c, bool animate)
{
    // TODO: notify effects even if it should not animate?
    if (animate) {
        emit windowMinimized(c->effectWindow());
    }
}

void EffectsHandlerImpl::slotClientUnminimized(Client* c, bool animate)
{
    // TODO: notify effects even if it should not animate?
    if (animate) {
        emit windowUnminimized(c->effectWindow());
    }
}

void EffectsHandlerImpl::slotClientModalityChanged()
{
    emit windowModalityChanged(static_cast<Client*>(sender())->effectWindow());
}

void EffectsHandlerImpl::slotCurrentTabAboutToChange(EffectWindow *from, EffectWindow *to)
{
    emit currentTabAboutToChange(from, to);
}

void EffectsHandlerImpl::slotTabAdded(EffectWindow* w, EffectWindow* to)
{
    emit tabAdded(w, to);
}

void EffectsHandlerImpl::slotTabRemoved(EffectWindow *w, EffectWindow* leaderOfFormerGroup)
{
    emit tabRemoved(w, leaderOfFormerGroup);
}

void EffectsHandlerImpl::slotDesktopChanged(int old, Client *c)
{
    const int newDesktop = VirtualDesktopManager::self()->current();
    if (old != 0 && newDesktop != old) {
        emit desktopChanged(old, newDesktop, c ? c->effectWindow() : 0);
        // TODO: remove in 4.10
        emit desktopChanged(old, newDesktop);
    }
}

void EffectsHandlerImpl::slotWindowDamaged(Toplevel* t, const QRect& r)
{
    if (!t->effectWindow()) {
        // can happen during tear down of window
        return;
    }
    emit windowDamaged(t->effectWindow(), r);
}

void EffectsHandlerImpl::slotGeometryShapeChanged(Toplevel* t, const QRect& old)
{
    // during late cleanup effectWindow() may be already NULL
    // in some functions that may still call this
    if (t == NULL || t->effectWindow() == NULL)
        return;
    emit windowGeometryShapeChanged(t->effectWindow(), old);
}

void EffectsHandlerImpl::slotPaddingChanged(Toplevel* t, const QRect& old)
{
    // during late cleanup effectWindow() may be already NULL
    // in some functions that may still call this
    if (t == NULL || t->effectWindow() == NULL)
        return;
    emit windowPaddingChanged(t->effectWindow(), old);
}

void EffectsHandlerImpl::setActiveFullScreenEffect(Effect* e)
{
    fullscreen_effect = e;
    m_compositor->checkUnredirect();
}

Effect* EffectsHandlerImpl::activeFullScreenEffect() const
{
    return fullscreen_effect;
}

bool EffectsHandlerImpl::grabKeyboard(Effect* effect)
{
    if (keyboard_grab_effect != NULL)
        return false;
    bool ret = grabXKeyboard();
    if (!ret)
        return false;
    keyboard_grab_effect = effect;
    return true;
}

void EffectsHandlerImpl::ungrabKeyboard()
{
    assert(keyboard_grab_effect != NULL);
    ungrabXKeyboard();
    keyboard_grab_effect = NULL;
}

void EffectsHandlerImpl::grabbedKeyboardEvent(QKeyEvent* e)
{
    if (keyboard_grab_effect != NULL)
        keyboard_grab_effect->grabbedKeyboardEvent(e);
}

void EffectsHandlerImpl::startMouseInterception(Effect *effect, Qt::CursorShape shape)
{
    if (m_grabbedMouseEffects.contains(effect)) {
        return;
    }
    m_grabbedMouseEffects.append(effect);
    if (m_grabbedMouseEffects.size() != 1) {
        return;
    }
    // NOTE: it is intended to not perform an XPointerGrab on X11. See documentation in kwineffects.h
    // The mouse grab is implemented by using a full screen input only window
    if (!m_mouseInterceptionWindow.isValid()) {
        const QRect geo(0, 0, displayWidth(), displayHeight());
        const uint32_t mask = XCB_CW_OVERRIDE_REDIRECT | XCB_CW_EVENT_MASK | XCB_CW_CURSOR;
        const uint32_t values[] = {
            true,
            XCB_EVENT_MASK_BUTTON_PRESS | XCB_EVENT_MASK_BUTTON_RELEASE | XCB_EVENT_MASK_POINTER_MOTION,
            Cursor::x11Cursor(shape)
        };
        m_mouseInterceptionWindow.reset(Xcb::createInputWindow(geo, mask, values));
    }
    m_mouseInterceptionWindow.map();
    m_mouseInterceptionWindow.raise();
    // Raise electric border windows above the input windows
    // so they can still be triggered.
#ifdef KWIN_BUILD_SCREENEDGES
    ScreenEdges::self()->ensureOnTop();
#endif
}

void EffectsHandlerImpl::stopMouseInterception(Effect *effect)
{
    if (!m_grabbedMouseEffects.contains(effect)) {
        return;
    }
    m_grabbedMouseEffects.removeAll(effect);
    if (m_grabbedMouseEffects.isEmpty()) {
        m_mouseInterceptionWindow.unmap();
#ifdef KWIN_BUILD_SCREENEDGES
        Workspace::self()->stackScreenEdgesUnderOverrideRedirect();
#endif
    }
}

void* EffectsHandlerImpl::getProxy(QString name)
{
    // All effects start with "kwin4_effect_", prepend it to the name
    name.prepend(QStringLiteral("kwin4_effect_"));

    for (QVector< EffectPair >::const_iterator it = loaded_effects.constBegin(); it != loaded_effects.constEnd(); ++it)
        if ((*it).first == name)
            return (*it).second->proxy();

    return NULL;
}

void EffectsHandlerImpl::startMousePolling()
{
    Cursor::self()->startMousePolling();
}

void EffectsHandlerImpl::stopMousePolling()
{
    Cursor::self()->stopMousePolling();
}

bool EffectsHandlerImpl::hasKeyboardGrab() const
{
    return keyboard_grab_effect != NULL;
}

void EffectsHandlerImpl::desktopResized(const QSize &size)
{
    m_scene->screenGeometryChanged(size);
    if (m_mouseInterceptionWindow.isValid()) {
        m_mouseInterceptionWindow.setGeometry(QRect(0, 0, size.width(), size.height()));
    }
    emit screenGeometryChanged(size);
}

void EffectsHandlerImpl::slotPropertyNotify(Toplevel* t, long int atom)
{
    if (!registered_atoms.contains(atom))
        return;
    emit propertyNotify(t->effectWindow(), atom);
}

void EffectsHandlerImpl::slotPropertyNotify(long int atom)
{
    if (!registered_atoms.contains(atom))
        return;
    emit propertyNotify(NULL, atom);
}

void EffectsHandlerImpl::registerPropertyType(long atom, bool reg)
{
    if (reg)
        ++registered_atoms[ atom ]; // initialized to 0 if not present yet
    else {
        if (--registered_atoms[ atom ] == 0)
            registered_atoms.remove(atom);
    }
}

xcb_atom_t EffectsHandlerImpl::announceSupportProperty(const QByteArray &propertyName, Effect *effect)
{
    PropertyEffectMap::iterator it = m_propertiesForEffects.find(propertyName);
    if (it != m_propertiesForEffects.end()) {
        // property has already been registered for an effect
        // just append Effect and return the atom stored in m_managedProperties
        if (!it.value().contains(effect)) {
            it.value().append(effect);
        }
        return m_managedProperties.value(propertyName);
    }
    // get the atom for the propertyName
    ScopedCPointer<xcb_intern_atom_reply_t> atomReply(xcb_intern_atom_reply(connection(),
        xcb_intern_atom_unchecked(connection(), false, propertyName.size(), propertyName.constData()),
        NULL));
    if (atomReply.isNull()) {
        return XCB_ATOM_NONE;
    }
    m_compositor->keepSupportProperty(atomReply->atom);
    // announce property on root window
    unsigned char dummy = 0;
    xcb_change_property(connection(), XCB_PROP_MODE_REPLACE, rootWindow(), atomReply->atom, atomReply->atom, 8, 1, &dummy);
    // TODO: add to _NET_SUPPORTED
    m_managedProperties.insert(propertyName, atomReply->atom);
    m_propertiesForEffects.insert(propertyName, QList<Effect*>() << effect);
    registerPropertyType(atomReply->atom, true);
    return atomReply->atom;
}

void EffectsHandlerImpl::removeSupportProperty(const QByteArray &propertyName, Effect *effect)
{
    PropertyEffectMap::iterator it = m_propertiesForEffects.find(propertyName);
    if (it == m_propertiesForEffects.end()) {
        // property is not registered - nothing to do
        return;
    }
    if (!it.value().contains(effect)) {
        // property is not registered for given effect - nothing to do
        return;
    }
    it.value().removeAll(effect);
    if (!it.value().isEmpty()) {
        // property still registered for another effect - nothing further to do
        return;
    }
    const xcb_atom_t atom = m_managedProperties.take(propertyName);
    registerPropertyType(atom, false);
    m_propertiesForEffects.remove(propertyName);
    m_compositor->removeSupportProperty(atom); // delayed removal
}

QByteArray EffectsHandlerImpl::readRootProperty(long atom, long type, int format) const
{
    return readWindowProperty(rootWindow(), atom, type, format);
}

void EffectsHandlerImpl::deleteRootProperty(long atom) const
{
    deleteWindowProperty(rootWindow(), atom);
}

void EffectsHandlerImpl::activateWindow(EffectWindow* c)
{
    if (Client* cl = dynamic_cast< Client* >(static_cast<EffectWindowImpl*>(c)->window()))
        Workspace::self()->activateClient(cl, true);
}

EffectWindow* EffectsHandlerImpl::activeWindow() const
{
    return Workspace::self()->activeClient() ? Workspace::self()->activeClient()->effectWindow() : NULL;
}

void EffectsHandlerImpl::moveWindow(EffectWindow* w, const QPoint& pos, bool snap, double snapAdjust)
{
    Client* cl = dynamic_cast< Client* >(static_cast<EffectWindowImpl*>(w)->window());
    if (!cl || !cl->isMovable())
        return;

    if (snap)
        cl->move(Workspace::self()->adjustClientPosition(cl, pos, true, snapAdjust));
    else
        cl->move(pos);
}

void EffectsHandlerImpl::windowToDesktop(EffectWindow* w, int desktop)
{
    Client* cl = dynamic_cast< Client* >(static_cast<EffectWindowImpl*>(w)->window());
    if (cl && !cl->isDesktop() && !cl->isDock())
        Workspace::self()->sendClientToDesktop(cl, desktop, true);
}

void EffectsHandlerImpl::windowToScreen(EffectWindow* w, int screen)
{
    Client* cl = dynamic_cast< Client* >(static_cast<EffectWindowImpl*>(w)->window());
    if (cl && !cl->isDesktop() && !cl->isDock())
        Workspace::self()->sendClientToScreen(cl, screen);
}

void EffectsHandlerImpl::setShowingDesktop(bool showing)
{
    Workspace::self()->setShowingDesktop(showing);
}

QString EffectsHandlerImpl::currentActivity() const
{
#ifdef KWIN_BUILD_ACTIVITIES
    return Activities::self()->current();
#else
    return QString();
#endif
}

int EffectsHandlerImpl::currentDesktop() const
{
    return VirtualDesktopManager::self()->current();
}

int EffectsHandlerImpl::numberOfDesktops() const
{
    return VirtualDesktopManager::self()->count();
}

void EffectsHandlerImpl::setCurrentDesktop(int desktop)
{
    VirtualDesktopManager::self()->setCurrent(desktop);
}

void EffectsHandlerImpl::setNumberOfDesktops(int desktops)
{
    VirtualDesktopManager::self()->setCount(desktops);
}

QSize EffectsHandlerImpl::desktopGridSize() const
{
    return VirtualDesktopManager::self()->grid().size();
}

int EffectsHandlerImpl::desktopGridWidth() const
{
    return desktopGridSize().width();
}

int EffectsHandlerImpl::desktopGridHeight() const
{
    return desktopGridSize().height();
}

int EffectsHandlerImpl::workspaceWidth() const
{
    return desktopGridWidth() * displayWidth();
}

int EffectsHandlerImpl::workspaceHeight() const
{
    return desktopGridHeight() * displayHeight();
}

int EffectsHandlerImpl::desktopAtCoords(QPoint coords) const
{
    return VirtualDesktopManager::self()->grid().at(coords);
}

QPoint EffectsHandlerImpl::desktopGridCoords(int id) const
{
    return VirtualDesktopManager::self()->grid().gridCoords(id);
}

QPoint EffectsHandlerImpl::desktopCoords(int id) const
{
    QPoint coords = VirtualDesktopManager::self()->grid().gridCoords(id);
    if (coords.x() == -1)
        return QPoint(-1, -1);
    return QPoint(coords.x() * displayWidth(), coords.y() * displayHeight());
}

int EffectsHandlerImpl::desktopAbove(int desktop, bool wrap) const
{
    return getDesktop<DesktopAbove>(desktop, wrap);
}

int EffectsHandlerImpl::desktopToRight(int desktop, bool wrap) const
{
    return getDesktop<DesktopRight>(desktop, wrap);
}

int EffectsHandlerImpl::desktopBelow(int desktop, bool wrap) const
{
    return getDesktop<DesktopBelow>(desktop, wrap);
}

int EffectsHandlerImpl::desktopToLeft(int desktop, bool wrap) const
{
    return getDesktop<DesktopLeft>(desktop, wrap);
}

QString EffectsHandlerImpl::desktopName(int desktop) const
{
    return VirtualDesktopManager::self()->name(desktop);
}

bool EffectsHandlerImpl::optionRollOverDesktops() const
{
    return options->isRollOverDesktops();
}

double EffectsHandlerImpl::animationTimeFactor() const
{
    return options->animationTimeFactor();
}

WindowQuadType EffectsHandlerImpl::newWindowQuadType()
{
    return WindowQuadType(next_window_quad_type++);
}

int EffectsHandlerImpl::displayWidth() const
{
    return KWin::displayWidth();
}

int EffectsHandlerImpl::displayHeight() const
{
    return KWin::displayWidth();
}

EffectWindow* EffectsHandlerImpl::findWindow(WId id) const
{
    if (Client* w = Workspace::self()->findClient(WindowMatchPredicate(id)))
        return w->effectWindow();
    if (Unmanaged* w = Workspace::self()->findUnmanaged(WindowMatchPredicate(id)))
        return w->effectWindow();
    return NULL;
}

EffectWindowList EffectsHandlerImpl::stackingOrder() const
{
    ToplevelList list = Workspace::self()->xStackingOrder();
    EffectWindowList ret;
    foreach (Toplevel *t, list) {
        if (EffectWindow *w = effectWindow(t))
            ret.append(w);
    }
    return ret;
}

void EffectsHandlerImpl::setElevatedWindow(EffectWindow* w, bool set)
{
    elevated_windows.removeAll(w);
    if (set)
        elevated_windows.append(w);
}

void EffectsHandlerImpl::setTabBoxWindow(EffectWindow* w)
{
#ifdef KWIN_BUILD_TABBOX
    if (Client* c = dynamic_cast< Client* >(static_cast< EffectWindowImpl* >(w)->window())) {
        TabBox::TabBox::self()->setCurrentClient(c);
    }
#else
    Q_UNUSED(w)
#endif
}

void EffectsHandlerImpl::setTabBoxDesktop(int desktop)
{
#ifdef KWIN_BUILD_TABBOX
    TabBox::TabBox::self()->setCurrentDesktop(desktop);
#else
    Q_UNUSED(desktop)
#endif
}

EffectWindowList EffectsHandlerImpl::currentTabBoxWindowList() const
{
#ifdef KWIN_BUILD_TABBOX
    EffectWindowList ret;
    ClientList clients;
    clients = TabBox::TabBox::self()->currentClientList();
    foreach (Client * c, clients)
    ret.append(c->effectWindow());
    return ret;
#else
    return EffectWindowList();
#endif
}

void EffectsHandlerImpl::refTabBox()
{
#ifdef KWIN_BUILD_TABBOX
    TabBox::TabBox::self()->reference();
#endif
}

void EffectsHandlerImpl::unrefTabBox()
{
#ifdef KWIN_BUILD_TABBOX
    TabBox::TabBox::self()->unreference();
#endif
}

void EffectsHandlerImpl::closeTabBox()
{
#ifdef KWIN_BUILD_TABBOX
    TabBox::TabBox::self()->close();
#endif
}

QList< int > EffectsHandlerImpl::currentTabBoxDesktopList() const
{
#ifdef KWIN_BUILD_TABBOX
    return TabBox::TabBox::self()->currentDesktopList();
#endif
    return QList< int >();
}

int EffectsHandlerImpl::currentTabBoxDesktop() const
{
#ifdef KWIN_BUILD_TABBOX
    return TabBox::TabBox::self()->currentDesktop();
#endif
    return -1;
}

EffectWindow* EffectsHandlerImpl::currentTabBoxWindow() const
{
#ifdef KWIN_BUILD_TABBOX
    if (Client* c = TabBox::TabBox::self()->currentClient())
        return c->effectWindow();
#endif
    return NULL;
}

void EffectsHandlerImpl::addRepaintFull()
{
    m_compositor->addRepaintFull();
}

void EffectsHandlerImpl::addRepaint(const QRect& r)
{
    m_compositor->addRepaint(r);
}

void EffectsHandlerImpl::addRepaint(const QRegion& r)
{
    m_compositor->addRepaint(r);
}

void EffectsHandlerImpl::addRepaint(int x, int y, int w, int h)
{
    m_compositor->addRepaint(x, y, w, h);
}

int EffectsHandlerImpl::activeScreen() const
{
    return screens()->current();
}

int EffectsHandlerImpl::numScreens() const
{
    return screens()->count();
}

int EffectsHandlerImpl::screenNumber(const QPoint& pos) const
{
    return screens()->number(pos);
}

QRect EffectsHandlerImpl::clientArea(clientAreaOption opt, int screen, int desktop) const
{
    return Workspace::self()->clientArea(opt, screen, desktop);
}

QRect EffectsHandlerImpl::clientArea(clientAreaOption opt, const EffectWindow* c) const
{
    const Toplevel* t = static_cast< const EffectWindowImpl* >(c)->window();
    if (const Client* cl = dynamic_cast< const Client* >(t))
        return Workspace::self()->clientArea(opt, cl);
    else
        return Workspace::self()->clientArea(opt, t->geometry().center(), VirtualDesktopManager::self()->current());
}

QRect EffectsHandlerImpl::clientArea(clientAreaOption opt, const QPoint& p, int desktop) const
{
    return Workspace::self()->clientArea(opt, p, desktop);
}

void EffectsHandlerImpl::defineCursor(Qt::CursorShape shape)
{
    if (!m_mouseInterceptionWindow.isValid()) {
        return;
    }
    m_mouseInterceptionWindow.defineCursor(Cursor::x11Cursor(shape));
}

bool EffectsHandlerImpl::checkInputWindowEvent(xcb_button_press_event_t *e)
{
    if (m_grabbedMouseEffects.isEmpty() || m_mouseInterceptionWindow != e->event) {
        return false;
    }
    for (Effect *effect : m_grabbedMouseEffects) {
        Qt::MouseButton button = x11ToQtMouseButton(e->detail);
        Qt::MouseButtons buttons = x11ToQtMouseButtons(e->state);
        const QEvent::Type type = ((e->response_type & ~0x80) == XCB_BUTTON_PRESS) ? QEvent::MouseButtonPress : QEvent::MouseButtonRelease;
        if (type == QEvent::MouseButtonPress) {
            buttons |= button;
        } else {
            buttons &= ~button;
        }
        QMouseEvent ev(type,
                        QPoint(e->event_x, e->event_y), QPoint(e->root_x, e->root_y),
                        button, buttons, x11ToQtKeyboardModifiers(e->state));
        effect->windowInputMouseEvent(&ev);
    }
    return true; // eat event
}

bool EffectsHandlerImpl::checkInputWindowEvent(xcb_motion_notify_event_t *e)
{
    if (m_grabbedMouseEffects.isEmpty() || m_mouseInterceptionWindow != e->event) {
        return false;
    }
    for (Effect *effect : m_grabbedMouseEffects) {
        QMouseEvent ev(QEvent::MouseMove, QPoint(e->event_x, e->event_y), QPoint(e->root_x, e->root_y),
                        Qt::NoButton, x11ToQtMouseButtons(e->state), x11ToQtKeyboardModifiers(e->state));
        effect->windowInputMouseEvent(&ev);
    }
    return true; // eat event
}

void EffectsHandlerImpl::checkInputWindowStacking()
{
    if (m_grabbedMouseEffects.isEmpty()) {
        return;
    }
    m_mouseInterceptionWindow.raise();
    // Raise electric border windows above the input windows
    // so they can still be triggered. TODO: Do both at once.
#ifdef KWIN_BUILD_SCREENEDGES
    ScreenEdges::self()->ensureOnTop();
#endif
}

QPoint EffectsHandlerImpl::cursorPos() const
{
    return Cursor::pos();
}

void EffectsHandlerImpl::reserveElectricBorder(ElectricBorder border, Effect *effect)
{
#ifdef KWIN_BUILD_SCREENEDGES
    ScreenEdges::self()->reserve(border, effect, "borderActivated");
#else
    Q_UNUSED(border)
    Q_UNUSED(effect)
#endif
}

void EffectsHandlerImpl::unreserveElectricBorder(ElectricBorder border, Effect *effect)
{
#ifdef KWIN_BUILD_SCREENEDGES
    ScreenEdges::self()->unreserve(border, effect);
#else
    Q_UNUSED(border)
    Q_UNUSED(effect)
#endif
}

unsigned long EffectsHandlerImpl::xrenderBufferPicture()
{
#ifdef KWIN_HAVE_XRENDER_COMPOSITING
    if (SceneXrender* s = dynamic_cast< SceneXrender* >(m_scene))
        return s->bufferPicture();
#endif
    return None;
}

KLibrary* EffectsHandlerImpl::findEffectLibrary(KService* service)
{
    QString libname = service->library();
#ifdef KWIN_HAVE_OPENGLES
    if (libname.startsWith(QStringLiteral("kwin4_effect_"))) {
        libname.replace(QStringLiteral("kwin4_effect_"), QStringLiteral("kwin4_effect_gles_"));
    }
#endif
    libname.replace(QStringLiteral("kwin"), QStringLiteral(KWIN_NAME));
    KLibrary* library = new KLibrary(libname);
    if (!library) {
        kError(1212) << "couldn't open library for effect '" <<
                     service->name() << "'" << endl;
        return 0;
    }

    return library;
}

void EffectsHandlerImpl::toggleEffect(const QString& name)
{
    if (isEffectLoaded(name))
        unloadEffect(name);
    else
        loadEffect(name);
}

QStringList EffectsHandlerImpl::loadedEffects() const
{
    QStringList listModules;
    for (QVector< EffectPair >::const_iterator it = loaded_effects.constBegin(); it != loaded_effects.constEnd(); ++it) {
        listModules << (*it).first;
    }
    return listModules;
}

QStringList EffectsHandlerImpl::listOfEffects() const
{
    KService::List offers = KServiceTypeTrader::self()->query(QStringLiteral("KWin/Effect"));
    QStringList listOfModules;
    // First unload necessary effects
    foreach (const KService::Ptr & service, offers) {
        KPluginInfo plugininfo(service);
        listOfModules << plugininfo.pluginName();
    }
    return listOfModules;
}

bool EffectsHandlerImpl::loadEffect(const QString& name, bool checkDefault)
{
    m_compositor->addRepaintFull();

    if (!name.startsWith(QLatin1String("kwin4_effect_")))
        kWarning(1212) << "Effect names usually have kwin4_effect_ prefix" ;

    // Make sure a single effect won't be loaded multiple times
    for (QVector< EffectPair >::const_iterator it = loaded_effects.constBegin(); it != loaded_effects.constEnd(); ++it) {
        if ((*it).first == name) {
            kDebug(1212) << "EffectsHandler::loadEffect : Effect already loaded : " << name;
            return true;
        }
    }


    kDebug(1212) << "Trying to load " << name;
    QString internalname = name.toLower();

    QString constraint = QStringLiteral("[X-KDE-PluginInfo-Name] == '%1'").arg(internalname);
    KService::List offers = KServiceTypeTrader::self()->query(QStringLiteral("KWin/Effect"), constraint);
    if (offers.isEmpty()) {
        kError(1212) << "Couldn't find effect " << name << endl;
        return false;
    }
    KService::Ptr service = offers.first();

    if (service->property(QStringLiteral("X-Plasma-API")).toString() == QStringLiteral("javascript")) {
        // this is a scripted effect - use different loader
        return loadScriptedEffect(name, service.data());
    }

    KLibrary* library = findEffectLibrary(service.data());
    if (!library) {
        return false;
    }

    QString version_symbol = QStringLiteral("effect_version_") + name;
    KLibrary::void_function_ptr version_func = library->resolveFunction(version_symbol.toAscii().constData());
    if (version_func == NULL) {
        kWarning(1212) << "Effect " << name << " does not provide required API version, ignoring.";
	delete library;
        return false;
    }
    typedef int (*t_versionfunc)();
    int version = reinterpret_cast< t_versionfunc >(version_func)();   // call it
    // Version must be the same or less, but major must be the same.
    // With major 0 minor must match exactly.
    if (version > KWIN_EFFECT_API_VERSION
            || (version >> 8) != KWIN_EFFECT_API_VERSION_MAJOR
            || (KWIN_EFFECT_API_VERSION_MAJOR == 0 && version != KWIN_EFFECT_API_VERSION)) {
        kWarning(1212) << "Effect " << name << " requires unsupported API version " << version;
        delete library;
        return false;
    }

    const QString enabledByDefault_symbol = QStringLiteral("effect_enabledbydefault_") + name;
    KLibrary::void_function_ptr enabledByDefault_func = library->resolveFunction(enabledByDefault_symbol.toAscii().data());

    const QString supported_symbol = QStringLiteral("effect_supported_") + name;
    KLibrary::void_function_ptr supported_func = library->resolveFunction(supported_symbol.toAscii().data());

    const QString create_symbol = QStringLiteral("effect_create_") + name;
    KLibrary::void_function_ptr create_func = library->resolveFunction(create_symbol.toAscii().data());

    if (supported_func) {
        typedef bool (*t_supportedfunc)();
        t_supportedfunc supported = reinterpret_cast<t_supportedfunc>(supported_func);
        if (!supported()) {
            kWarning(1212) << "EffectsHandler::loadEffect : Effect " << name << " is not supported" ;
            library->unload();
            return false;
        }
    }

    if (checkDefault && enabledByDefault_func) {
        typedef bool (*t_enabledByDefaultfunc)();
        t_enabledByDefaultfunc enabledByDefault = reinterpret_cast<t_enabledByDefaultfunc>(enabledByDefault_func);

        if (!enabledByDefault()) {
            library->unload();
            return false;
        }
    }

    if (!create_func) {
        kError(1212) << "EffectsHandler::loadEffect : effect_create function not found" << endl;
        library->unload();
        return false;
    }

    typedef Effect*(*t_createfunc)();
    t_createfunc create = reinterpret_cast<t_createfunc>(create_func);

    // Make sure all depenedencies have been loaded
    // TODO: detect circular deps
    KPluginInfo plugininfo(service);
    QStringList dependencies = plugininfo.dependencies();
    foreach (const QString & depName, dependencies) {
        if (!loadEffect(depName)) {
            kError(1212) << "EffectsHandler::loadEffect : Couldn't load dependencies for effect " << name << endl;
            library->unload();
            return false;
        }
    }

    Effect* e = create();

    effect_order.insert(service->property(QStringLiteral("X-KDE-Ordering")).toInt(), EffectPair(name, e));
    effectsChanged();
    effect_libraries[ name ] = library;

    return true;
}

bool EffectsHandlerImpl::loadScriptedEffect(const QString& name, KService *service)
{
#ifdef KWIN_BUILD_SCRIPTING
    const KDesktopFile df(QStandardPaths::GenericDataLocation, QStringLiteral("kde5/services/") + service->entryPath());
    const QString scriptName = df.desktopGroup().readEntry<QString>(QStringLiteral("X-Plasma-MainScript"), QString());
    if (scriptName.isEmpty()) {
        kDebug(1212) << "X-Plasma-MainScript not set";
        return false;
    }
    const QString scriptFile = KStandardDirs::locate("data", QStringLiteral(KWIN_NAME) + QStringLiteral("/effects/") + name + QStringLiteral("/contents/") + scriptName);
    if (scriptFile.isNull()) {
        kDebug(1212) << "Could not locate the effect script";
        return false;
    }
    ScriptedEffect *effect = ScriptedEffect::create(name, scriptFile);
    if (!effect) {
        kDebug(1212) << "Could not initialize scripted effect: " << name;
        return false;
    }
    effect_order.insert(service->property(QStringLiteral("X-KDE-Ordering")).toInt(), EffectPair(name, effect));
    effectsChanged();
    return true;
#else
    Q_UNUSED(name)
    Q_UNUSED(service)
    return false;
#endif
}

void EffectsHandlerImpl::unloadEffect(const QString& name)
{
    m_compositor->addRepaintFull();

    for (QMap< int, EffectPair >::iterator it = effect_order.begin(); it != effect_order.end(); ++it) {
        if (it.value().first == name) {
            kDebug(1212) << "EffectsHandler::unloadEffect : Unloading Effect : " << name;
            if (activeFullScreenEffect() == it.value().second) {
                setActiveFullScreenEffect(0);
            }
            stopMouseInterception(it.value().second);
            // remove support properties for the effect
            const QList<QByteArray> properties = m_propertiesForEffects.keys();
            foreach (const QByteArray &property, properties) {
                removeSupportProperty(property, it.value().second);
            }
            delete it.value().second;
            effect_order.erase(it);
            effectsChanged();
            if (effect_libraries.contains(name)) {
                effect_libraries[ name ]->unload();
            }
            return;
        }
    }

    kDebug(1212) << "EffectsHandler::unloadEffect : Effect not loaded : " << name;
}

void EffectsHandlerImpl::reconfigureEffect(const QString& name)
{
    for (QVector< EffectPair >::const_iterator it = loaded_effects.constBegin(); it != loaded_effects.constEnd(); ++it)
        if ((*it).first == name) {
            (*it).second->reconfigure(Effect::ReconfigureAll);
            return;
        }
}

bool EffectsHandlerImpl::isEffectLoaded(const QString& name) const
{
    for (QVector< EffectPair >::const_iterator it = loaded_effects.constBegin(); it != loaded_effects.constEnd(); ++it)
        if ((*it).first == name)
            return true;

    return false;
}

void EffectsHandlerImpl::reloadEffect(Effect *effect)
{
    QString effectName;
    for (QVector< EffectPair >::const_iterator it = loaded_effects.constBegin(); it != loaded_effects.constEnd(); ++it) {
        if ((*it).second == effect) {
            effectName = (*it).first;
            break;
        }
    }
    if (!effectName.isNull()) {
        unloadEffect(effectName);
        loadEffect(effectName);
    }
}

void EffectsHandlerImpl::effectsChanged()
{
    loaded_effects.clear();
    m_activeEffects.clear(); // it's possible to have a reconfigure and a quad rebuild between two paint cycles - bug #308201
//    kDebug(1212) << "Recreating effects' list:";
    foreach (const EffectPair & effect, effect_order) {
//        kDebug(1212) << effect.first;
        loaded_effects.append(effect);
    }
    m_activeEffects.reserve(loaded_effects.count());
}

QStringList EffectsHandlerImpl::activeEffects() const
{
    QStringList ret;
    for(QVector< KWin::EffectPair >::const_iterator it = loaded_effects.constBegin(),
                                                    end = loaded_effects.constEnd(); it != end; ++it) {
            if (it->second->isActive()) {
                ret << it->first;
            }
        }
    return ret;
}

EffectFrame* EffectsHandlerImpl::effectFrame(EffectFrameStyle style, bool staticSize, const QPoint& position, Qt::Alignment alignment) const
{
    return new EffectFrameImpl(style, staticSize, position, alignment);
}


QVariant EffectsHandlerImpl::kwinOption(KWinOption kwopt)
{
    switch (kwopt) {
    case CloseButtonCorner:
        return decorationPlugin()->closeButtonCorner();
#ifdef KWIN_BUILD_SCREENEDGES
    case SwitchDesktopOnScreenEdge:
        return ScreenEdges::self()->isDesktopSwitching();
    case SwitchDesktopOnScreenEdgeMovingWindows:
        return ScreenEdges::self()->isDesktopSwitchingMovingClients();
#endif
    default:
        return QVariant(); // an invalid one
    }
}

QString EffectsHandlerImpl::supportInformation(const QString &name) const
{
    if (!isEffectLoaded(name)) {
        return QString();
    }
    for (QVector< EffectPair >::const_iterator it = loaded_effects.constBegin(); it != loaded_effects.constEnd(); ++it) {
        if ((*it).first == name) {
            QString support((*it).first + QStringLiteral(":\n"));
            const QMetaObject *metaOptions = (*it).second->metaObject();
            for (int i=0; i<metaOptions->propertyCount(); ++i) {
                const QMetaProperty property = metaOptions->property(i);
                if (QLatin1String(property.name()) == QLatin1String("objectName")) {
                    continue;
                }
                support.append(QString::fromUtf8(property.name()) + QStringLiteral(": ") + (*it).second->property(property.name()).toString() + QStringLiteral("\n"));
            }
            return support;
        }
    }
    return QString();
}


bool EffectsHandlerImpl::isScreenLocked() const
{
    return m_screenLockerWatcher->isLocked();
}

QString EffectsHandlerImpl::debug(const QString& name, const QString& parameter) const
{
    QString internalName = name.startsWith(QStringLiteral("kwin4_effect_")) ? name : QStringLiteral("kwin4_effect_") + name;
    for (QVector< EffectPair >::const_iterator it = loaded_effects.constBegin(); it != loaded_effects.constEnd(); ++it) {
        if ((*it).first == internalName) {
            return it->second->debug(parameter);
        }
    }
    return QString();
}

//****************************************
// EffectWindowImpl
//****************************************

EffectWindowImpl::EffectWindowImpl(Toplevel *toplevel)
    : EffectWindow(toplevel)
    , toplevel(toplevel)
    , sw(NULL)
{
}

EffectWindowImpl::~EffectWindowImpl()
{
    QVariant cachedTextureVariant = data(LanczosCacheRole);
    if (cachedTextureVariant.isValid()) {
        GLTexture *cachedTexture = static_cast< GLTexture*>(cachedTextureVariant.value<void*>());
        delete cachedTexture;
    }
}

bool EffectWindowImpl::isPaintingEnabled()
{
    return sceneWindow()->isPaintingEnabled();
}

void EffectWindowImpl::enablePainting(int reason)
{
    sceneWindow()->enablePainting(reason);
}

void EffectWindowImpl::disablePainting(int reason)
{
    sceneWindow()->disablePainting(reason);
}

const EffectWindowGroup* EffectWindowImpl::group() const
{
    if (Client* c = dynamic_cast< Client* >(toplevel))
        return c->group()->effectGroup();
    return NULL; // TODO
}

void EffectWindowImpl::refWindow()
{
    if (Deleted* d = dynamic_cast< Deleted* >(toplevel))
        return d->refWindow();
    abort(); // TODO
}

void EffectWindowImpl::unrefWindow()
{
    if (Deleted* d = dynamic_cast< Deleted* >(toplevel))
        return d->unrefWindow();   // delays deletion in case
    abort(); // TODO
}

void EffectWindowImpl::setWindow(Toplevel* w)
{
    toplevel = w;
    setParent(w);
}

void EffectWindowImpl::setSceneWindow(Scene::Window* w)
{
    sw = w;
}

QRegion EffectWindowImpl::shape() const
{
    return sw ? sw->shape() : geometry();
}

QRect EffectWindowImpl::decorationInnerRect() const
{
    Client *client = dynamic_cast<Client*>(toplevel);
    return client ? client->transparentRect() : contentsRect();
}

QByteArray EffectWindowImpl::readProperty(long atom, long type, int format) const
{
    return readWindowProperty(window()->window(), atom, type, format);
}

void EffectWindowImpl::deleteProperty(long int atom) const
{
    deleteWindowProperty(window()->window(), atom);
}

EffectWindow* EffectWindowImpl::findModal()
{
    if (Client* c = dynamic_cast< Client* >(toplevel)) {
        if (Client* c2 = c->findModal())
            return c2->effectWindow();
    }
    return NULL;
}

template <typename T>
EffectWindowList getMainWindows(Toplevel *toplevel)
{
    T *c = static_cast<T*>(toplevel);
    EffectWindowList ret;
    ClientList mainclients = c->mainClients();
    foreach (Client * tmp, mainclients)
        ret.append(tmp->effectWindow());
    return ret;
}

EffectWindowList EffectWindowImpl::mainWindows() const
{
    if (toplevel->isClient()) {
        return getMainWindows<Client>(toplevel);
    } else if (toplevel->isDeleted()) {
        return getMainWindows<Deleted>(toplevel);
    }
    return EffectWindowList();
}

WindowQuadList EffectWindowImpl::buildQuads(bool force) const
{
    return sceneWindow()->buildQuads(force);
}

void EffectWindowImpl::setData(int role, const QVariant &data)
{
    if (!data.isNull())
        dataMap[ role ] = data;
    else
        dataMap.remove(role);
}

QVariant EffectWindowImpl::data(int role) const
{
    if (!dataMap.contains(role))
        return QVariant();
    return dataMap[ role ];
}

EffectWindow* effectWindow(Toplevel* w)
{
    EffectWindowImpl* ret = w->effectWindow();
    return ret;
}

EffectWindow* effectWindow(Scene::Window* w)
{
    EffectWindowImpl* ret = w->window()->effectWindow();
    ret->setSceneWindow(w);
    return ret;
}

void EffectWindowImpl::elevate(bool elevate)
{
    effects->setElevatedWindow(this, elevate);
}

void EffectWindowImpl::registerThumbnail(AbstractThumbnailItem *item)
{
    if (WindowThumbnailItem *thumb = qobject_cast<WindowThumbnailItem*>(item)) {
        insertThumbnail(thumb);
        connect(thumb, SIGNAL(destroyed(QObject*)), SLOT(thumbnailDestroyed(QObject*)));
        connect(thumb, SIGNAL(wIdChanged(qulonglong)), SLOT(thumbnailTargetChanged()));
    } else if (DesktopThumbnailItem *desktopThumb = qobject_cast<DesktopThumbnailItem*>(item)) {
        m_desktopThumbnails.append(desktopThumb);
        connect(desktopThumb, SIGNAL(destroyed(QObject*)), SLOT(desktopThumbnailDestroyed(QObject*)));
    }
}

void EffectWindowImpl::thumbnailDestroyed(QObject *object)
{
    // we know it is a ThumbnailItem
    m_thumbnails.remove(static_cast<WindowThumbnailItem*>(object));
}

void EffectWindowImpl::thumbnailTargetChanged()
{
    if (WindowThumbnailItem *item = qobject_cast<WindowThumbnailItem*>(sender())) {
        insertThumbnail(item);
    }
}

void EffectWindowImpl::insertThumbnail(WindowThumbnailItem *item)
{
    EffectWindow *w = effects->findWindow(item->wId());
    if (w) {
        m_thumbnails.insert(item, QWeakPointer<EffectWindowImpl>(static_cast<EffectWindowImpl*>(w)));
    } else {
        m_thumbnails.insert(item, QWeakPointer<EffectWindowImpl>());
    }
}

void EffectWindowImpl::desktopThumbnailDestroyed(QObject *object)
{
    // we know it is a DesktopThumbnailItem
    m_desktopThumbnails.removeAll(static_cast<DesktopThumbnailItem*>(object));
}

void EffectWindowImpl::referencePreviousWindowPixmap()
{
    if (sw) {
        sw->referencePreviousPixmap();
    }
}

void EffectWindowImpl::unreferencePreviousWindowPixmap()
{
    if (sw) {
        sw->unreferencePreviousPixmap();
    }
}

//****************************************
// EffectWindowGroupImpl
//****************************************


EffectWindowList EffectWindowGroupImpl::members() const
{
    EffectWindowList ret;
    foreach (Toplevel * c, group->members())
    ret.append(c->effectWindow());
    return ret;
}

//****************************************
// EffectFrameImpl
//****************************************

EffectFrameImpl::EffectFrameImpl(EffectFrameStyle style, bool staticSize, QPoint position, Qt::Alignment alignment)
    : QObject(0)
    , EffectFrame()
    , m_style(style)
    , m_static(staticSize)
    , m_point(position)
    , m_alignment(alignment)
    , m_shader(NULL)
    , m_theme(new Plasma::Theme(this))
{
    if (m_style == EffectFrameStyled) {
        m_frame.setImagePath(QStringLiteral("widgets/background"));
        m_frame.setCacheAllRenderedFrames(true);
        connect(m_theme, SIGNAL(themeChanged()), this, SLOT(plasmaThemeChanged()));
    }
    m_selection.setImagePath(QStringLiteral("widgets/viewitem"));
    m_selection.setElementPrefix(QStringLiteral("hover"));
    m_selection.setCacheAllRenderedFrames(true);
    m_selection.setEnabledBorders(Plasma::FrameSvg::AllBorders);

    if (effects->isOpenGLCompositing()) {
        m_sceneFrame = new SceneOpenGL::EffectFrame(this, static_cast<SceneOpenGL*>(Compositor::self()->scene()));
    } else if (effects->compositingType() == XRenderCompositing) {
#ifdef KWIN_HAVE_XRENDER_COMPOSITING
        m_sceneFrame = new SceneXrender::EffectFrame(this);
#endif
    } else {
        // that should not happen and will definitely crash!
        m_sceneFrame = NULL;
    }
}

EffectFrameImpl::~EffectFrameImpl()
{
    delete m_sceneFrame;
}

const QFont& EffectFrameImpl::font() const
{
    return m_font;
}

void EffectFrameImpl::setFont(const QFont& font)
{
    if (m_font == font) {
        return;
    }
    m_font = font;
    QRect oldGeom = m_geometry;
    if (!m_text.isEmpty()) {
        autoResize();
    }
    if (oldGeom == m_geometry) {
        // Wasn't updated in autoResize()
        m_sceneFrame->freeTextFrame();
    }
}

void EffectFrameImpl::free()
{
    m_sceneFrame->free();
}

const QRect& EffectFrameImpl::geometry() const
{
    return m_geometry;
}

void EffectFrameImpl::setGeometry(const QRect& geometry, bool force)
{
    QRect oldGeom = m_geometry;
    m_geometry = geometry;
    if (m_geometry == oldGeom && !force) {
        return;
    }
    effects->addRepaint(oldGeom);
    effects->addRepaint(m_geometry);
    if (m_geometry.size() == oldGeom.size() && !force) {
        return;
    }

    if (m_style == EffectFrameStyled) {
        qreal left, top, right, bottom;
        m_frame.getMargins(left, top, right, bottom);   // m_geometry is the inner geometry
        m_frame.resizeFrame(m_geometry.adjusted(-left, -top, right, bottom).size());
    }

    free();
}

const QPixmap& EffectFrameImpl::icon() const
{
    return m_icon;
}

void EffectFrameImpl::setIcon(const QPixmap& icon)
{
    m_icon = icon;
    if (isCrossFade()) {
        m_sceneFrame->crossFadeIcon();
    }
    if (m_iconSize.isEmpty()) { // Set a size if we don't already have one
        setIconSize(m_icon.size());
    }
    m_sceneFrame->freeIconFrame();
}

const QSize& EffectFrameImpl::iconSize() const
{
    return m_iconSize;
}

void EffectFrameImpl::setIconSize(const QSize& size)
{
    if (m_iconSize == size) {
        return;
    }
    m_iconSize = size;
    autoResize();
    m_sceneFrame->freeIconFrame();
}

void EffectFrameImpl::plasmaThemeChanged()
{
    free();
}

void EffectFrameImpl::render(QRegion region, double opacity, double frameOpacity)
{
    if (m_geometry.isEmpty()) {
        return; // Nothing to display
    }
    m_shader = NULL;
    effects->paintEffectFrame(this, region, opacity, frameOpacity);
}

void EffectFrameImpl::finalRender(QRegion region, double opacity, double frameOpacity) const
{
    region = infiniteRegion(); // TODO: Old region doesn't seem to work with OpenGL

    m_sceneFrame->render(region, opacity, frameOpacity);
}

Qt::Alignment EffectFrameImpl::alignment() const
{
    return m_alignment;
}


void
EffectFrameImpl::align(QRect &geometry)
{
    if (m_alignment & Qt::AlignLeft)
        geometry.moveLeft(m_point.x());
    else if (m_alignment & Qt::AlignRight)
        geometry.moveLeft(m_point.x() - geometry.width());
    else
        geometry.moveLeft(m_point.x() - geometry.width() / 2);
    if (m_alignment & Qt::AlignTop)
        geometry.moveTop(m_point.y());
    else if (m_alignment & Qt::AlignBottom)
        geometry.moveTop(m_point.y() - geometry.height());
    else
        geometry.moveTop(m_point.y() - geometry.height() / 2);
}


void EffectFrameImpl::setAlignment(Qt::Alignment alignment)
{
    m_alignment = alignment;
    align(m_geometry);
    setGeometry(m_geometry);
}

void EffectFrameImpl::setPosition(const QPoint& point)
{
    m_point = point;
    QRect geometry = m_geometry; // this is important, setGeometry need call repaint for old & new geometry
    align(geometry);
    setGeometry(geometry);
}

const QString& EffectFrameImpl::text() const
{
    return m_text;
}

void EffectFrameImpl::setText(const QString& text)
{
    if (m_text == text) {
        return;
    }
    if (isCrossFade()) {
        m_sceneFrame->crossFadeText();
    }
    m_text = text;
    QRect oldGeom = m_geometry;
    autoResize();
    if (oldGeom == m_geometry) {
        // Wasn't updated in autoResize()
        m_sceneFrame->freeTextFrame();
    }
}

void EffectFrameImpl::setSelection(const QRect& selection)
{
    if (selection == m_selectionGeometry) {
        return;
    }
    m_selectionGeometry = selection;
    if (m_selectionGeometry.size() != m_selection.frameSize().toSize()) {
        m_selection.resizeFrame(m_selectionGeometry.size());
    }
    // TODO; optimize to only recreate when resizing
    m_sceneFrame->freeSelection();
}

void EffectFrameImpl::autoResize()
{
    if (m_static)
        return; // Not automatically resizing

    QRect geometry;
    // Set size
    if (!m_text.isEmpty()) {
        QFontMetrics metrics(m_font);
        geometry.setSize(metrics.size(0, m_text));
    }
    if (!m_icon.isNull() && !m_iconSize.isEmpty()) {
        geometry.setLeft(-m_iconSize.width());
        if (m_iconSize.height() > geometry.height())
            geometry.setHeight(m_iconSize.height());
    }

    align(geometry);
    setGeometry(geometry);
}

QColor EffectFrameImpl::styledTextColor()
{
    return m_theme->color(Plasma::Theme::TextColor);
}

} // namespace<|MERGE_RESOLUTION|>--- conflicted
+++ resolved
@@ -304,12 +304,8 @@
     // perform querying for the services in a thread
     QFutureWatcher<KService::List> *watcher = new QFutureWatcher<KService::List>(this);
     connect(watcher, SIGNAL(finished()), this, SLOT(slotEffectsQueried()));
-<<<<<<< HEAD
     watcher->setFuture(QtConcurrent::run(KServiceTypeTrader::self(), &KServiceTypeTrader::query, QStringLiteral("KWin/Effect"), QString()));
-=======
-    watcher->setFuture(QtConcurrent::run(KServiceTypeTrader::self(), &KServiceTypeTrader::query, QString("KWin/Effect"), QString()));
     watcher->waitForFinished(); // TODO: remove once KConfigGroup is thread safe, bug #321576
->>>>>>> 3da36dd0
 }
 
 void EffectsHandlerImpl::slotEffectsQueried()
